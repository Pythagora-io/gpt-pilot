# 🧑‍✈️ GPT PILOT
### GPT Pilot helps developers build apps 20x faster

You specify what kind of an app you want to build. Then, GPT Pilot asks clarifying questions, creates the product and technical requirements, sets up the environment, and **starts coding the app step by step, like in real life while you oversee the development process**. It asks you to review each task it finishes or to help when it gets stuck. This way, GPT Pilot acts as a coder while you are a lead dev who reviews code and helps when needed.

---

<!-- TOC -->
* [🔌 Requirements](#-requirements)
* [🚦How to start using gpt-pilot?](#how-to-start-using-gpt-pilot)
* [🧑‍💻️ Other arguments](#%EF%B8%8F-other-arguments)
* [🔎 Examples](#-examples)
    * [Real-time chat app](#-real-time-chat-app)
    * [Markdown editor](#-markdown-editor)
    * [Timer app](#%EF%B8%8F-timer-app)
* [🏛 Main pillars of GPT Pilot](#-main-pillars-of-gpt-pilot)
* [🏗 How GPT Pilot works?](#-how-gpt-pilot-works)
* [🕴How's GPT Pilot different from _Smol developer_ and _GPT engineer_?](#hows-gpt-pilot-different-from-smol-developer-and-gpt-engineer)
* [🍻 Contributing](#-contributing)
* [🔗 Connect with us](#-connect-with-us)
<!-- TOC -->

---

The goal of GPT Pilot is to research how much can GPT-4 be utilized to generate fully working, production-ready apps while the developer oversees the implementation.

**The main idea is that AI can write most of the code for an app (maybe 95%) but for the rest 5%, a developer is and will be needed until we get full AGI**.

I've broken down the idea behind GPT Pilot and how it works in the following blog posts:

**[[Part 1/3] High-level concepts + GPT Pilot workflow until the coding part](https://blog.pythagora.ai/2023/08/23/430/)**

**_[Part 2/3] GPT Pilot coding workflow (COMING UP)_**

**_[Part 3/3] Other important concepts and future plans (COMING UP)_**

---


<div align="center">

### **[👉 Examples of apps written by GPT Pilot 👈](#-examples)**

</div>

<br>

https://github.com/Pythagora-io/gpt-pilot/assets/10895136/0495631b-511e-451b-93d5-8a42acf22d3d

# 🔌 Requirements

- **Python**
- **PostgreSQL** (optional, projects default is SQLite)
   - DB is needed for multiple reasons like continuing app development if you had to stop at any point or app crashed, going back to specific step so you can change some later steps in development, easier debugging, for future we will add functionality to update project (change some things in existing project or add new features to the project and so on)...


# 🚦How to start using gpt-pilot?
After you have Python and PostgreSQL installed, follow these steps:
1. `git clone https://github.com/Pythagora-io/gpt-pilot.git` (clone the repo)
2. `cd gpt-pilot`
3. `python -m venv pilot-env` (create a virtual environment)
4. `source pilot-env/bin/activate` (activate the virtual environment)
5. `pip install -r requirements.txt` (install the dependencies)
6. `cd pilot`
7. `mv .env.example .env` (create the .env file)
8. Add your environment (OpenAI/Azure), your API key and the SQLite/PostgreSQL database info to the `.env` file
   - to change from SQLite to PostgreSQL in your .env just set `DATABASE_TYPE=postgres`
9. `python db_init.py` (initialize the database)
10. `python main.py` (start GPT Pilot)

After, this, you can just follow the instructions in the terminal.

All generated code will be stored in the folder `workspace` inside the folder named after the app name you enter upon starting the pilot.

**IMPORTANT: To run GPT Pilot, you need to have PostgreSQL set up on your machine**
<br>

<<<<<<< HEAD
# 🧑‍💻️ CLI arguments
Continue working on an existing app from a specific **`step`** (eg: `user_tasks`)
=======
# 🐳 How to start gpt-pilot in docker?
1. `git clone https://github.com/Pythagora-io/gpt-pilot.git` (clone the repo)
2. Update the `docker-compose.yml` environment variables
3. run `docker compose build`. this will build a gpt-pilot container for you.
4. run `docker compose up`.
5. access web terminal on `port 7681`
6. `python db_init.py` (initialize the database)
7. `python main.py` (start GPT Pilot)

This will start two containers, one being a new image built by the `Dockerfile` and a postgres database. The new image also has [ttyd](https://github.com/tsl0922/ttyd) installed so you can easily interact with gpt-pilot.

# 🧑‍💻️ Other arguments
- continue working on an existing app
```bash
python main.py app_id=<ID_OF_THE_APP>
```

- continue working on an existing app from a specific step
>>>>>>> b023205a
```bash
python main.py app_id=<ID_OF_THE_APP> step=<STEP_FROM_CONST_COMMON>
```

---

Continue working on an existing app from a specific **development step**
```bash
python main.py app_id=<ID_OF_THE_APP> skip_until_dev_step=<DEV_STEP>
```
This is basically the same as `step` but during the actual development process. If you want to play around with gpt-pilot, this is likely the flag you will often use.
<br>

Erase all development steps previously done and continue working on an existing app from start of development

```bash
python main.py app_id=<ID_OF_THE_APP> skip_until_dev_step=0
```

---

## `app_type` and `name`
If not provided, the ProductOwner will ask for these values

`app_type` is used as a hint to the LLM as to what kind of architecture, language options and conventions would apply. If not provided, `prompts.prompts.ask_for_app_type()` will ask for it.

See `const.common.ALL_TYPES`: 'Web App', 'Script', 'Mobile App', 'Chrome Extension'


## `app_id` and `workspace`
Continue working on an existing app using **`app_id`**
```bash
python main.py app_id=<ID_OF_THE_APP>
```

_or_ **`workspace`** path:

```bash
python main.py workspace=<PATH_TO_PROJECT_WORKSPACE>
```

Each user can have their own workspace path for each App.


## `user_id`, `email` and `password`
These values will be saved to the User table in the DB.

```bash
python main.py user_id=me_at_work
```

If not specified, `user_id` defaults to the OS username, but can be provided explicitly if your OS username differs from your GitHub or work username. This value is used to load the `App` config when the `workspace` arg is provided.

If not specified `email` will be parsed from `~/.gitconfig` if the file exists.

See also [What's the purpose of arguments.password / User.password?](https://github.com/Pythagora-io/gpt-pilot/discussions/55)


## `advanced`
The Architect by default favours certain technologies including: 

- Node.JS
- MongoDB
- PeeWee ORM
- Jest & PyUnit
- Bootstrap
- Vanilla JavaScript
- Socket.io

If you have your own preferences, you can have a deeper conversation with the Architect.

```bash
python main.py advanced=True
```


## `delete_unrelated_steps`


## `update_files_before_start`



# 🔎 Examples

Here are a couple of example apps GPT Pilot created by itself:

### 📱 Real-time chat app
- 💬 Prompt: `A simple chat app with real time communication`
- ▶️ [Video of the app creation process](https://youtu.be/bUj9DbMRYhA)
- 💻️ [GitHub repo](https://github.com/Pythagora-io/gpt-pilot-chat-app-demo)


### 📝 Markdown editor
- 💬 Prompt: `Build a simple markdown editor using HTML, CSS, and JavaScript. Allow users to input markdown text and display the formatted output in real-time.`
- ▶️ [Video of the app creation process](https://youtu.be/uZeA1iX9dgg)
- 💻️ [GitHub repo](https://github.com/Pythagora-io/gpt-pilot-demo-markdown-editor.git)


### ⏱️ Timer app
- 💬 Prompt: `Create a simple timer app using HTML, CSS, and JavaScript that allows users to set a countdown timer and receive an alert when the time is up.`
- ▶️ [Video of the app creation process](https://youtu.be/CMN3W18zfiE)
- 💻️ [GitHub repo](https://github.com/Pythagora-io/gpt-pilot-timer-app-demo)

<br>

# 🏛 Main pillars of GPT Pilot:
1. For AI to create a fully working app, **a developer needs to be involved** in the process of app creation. They need to be able to change the code at any moment and GPT Pilot needs to continue working with those changes (eg. add an API key or fix an issue if an AI gets stuck) <br><br>
2. **The app needs to be written step by step as a developer would write it** - Let's say you want to create a simple app and you know everything you need to code and have the entire architecture in your head. Even then, you won't code it out entirely, then run it for the first time and debug all the issues at once. Rather, you will implement something simple, like add routes, run it, see how it works, and then move on to the next task. This way, you can debug issues as they arise. The same should be in the case when AI codes. It will make mistakes for sure so in order for it to have an easier time debugging issues and for the developer to understand what is happening, the AI shouldn't just spit out the entire codebase at once. Rather, the app should be developed step by step just like a developer would code it - eg. setup routes, add database connection, etc. <br><br>
3. **The approach needs to be scalable** so that AI can create a production ready app
   1. **Context rewinding** - for solving each development task, the context size of the first message to the LLM has to be relatively the same. For example, the context size of the first LLM message while implementing development task #5 has to be more or less the same as the first message while developing task #50. Because of this, the conversation needs to be rewound to the first message upon each task. [See the diagram here](https://blogpythagora.files.wordpress.com/2023/08/pythagora-product-development-frame-3-1.jpg?w=1714).
   2. **Recursive conversations** are LLM conversations that are set up in a way that they can be used “recursively”. For example, if GPT Pilot detects an error, it needs to debug it but let’s say that, during the debugging process, another error happens. Then, GPT Pilot needs to stop debugging the first issue, fix the second one, and then get back to fixing the first issue. This is a very important concept that, I believe, needs to work to make AI build large and scalable apps by itself. It works by rewinding the context and explaining each error in the recursion separately. Once the deepest level error is fixed, we move up in the recursion and continue fixing that error. We do this until the entire recursion is completed. 
   3. **TDD (Test Driven Development)** - for GPT Pilot to be able to scale the codebase, it will need to be able to create new code without breaking previously written code. There is no better way to do this than working with TDD methodology. For each code that GPT Pilot writes, it needs to write tests that check if the code works as intended so that whenever new changes are made, all previous tests can be run.

The idea is that AI won't be able to (at least in the near future) create apps from scratch without the developer being involved. That's why we created an interactive tool that generates code but also requires the developer to check each step so that they can understand what's going on and so that the AI can have a better overview of the entire codebase.

Obviously, it still can't create any production-ready app but the general concept of how this could work is there.

# 🏗 How GPT Pilot works?
Here are the steps GPT Pilot takes to create an app:

![GPT Pilot workflow](https://github.com/Pythagora-io/gpt-pilot/assets/10895136/d89ba1d4-1208-4b7f-b3d4-76e3ccea584e)

1. You enter the app name and the description
2. **Product Owner agent** asks a couple of questions to understand the requirements better
3. **Product Owner agent** writes user stories and asks you if they are all correct (this helps it create code later on)
4. **Architect agent** writes up technologies that will be used for the app
5. **DevOps agent** checks if all technologies are installed on the machine and installs them if they are not
6. **Tech Lead agent** writes up development tasks that Developer will need to implement. This is an important part because, for each step, Tech Lead needs to specify how the user (real world developer) can review if the task is done (eg. open localhost:3000 and do something)
7. **Developer agent** takes each task and writes up what needs to be done to implement it. The description is in human-readable form.
8. Finally, **Code Monkey agent** takes the Developer's description and the existing file and implements the changes into it. We realized this works much better than giving it to Developer right away to implement changes.

For more details on the roles of agents employed by GPT Pilot refer to [AGENTS.md](https://github.com/Pythagora-io/gpt-pilot/blob/main/pilot/helpers/agents/AGENTS.md)

![GPT Pilot Coding Workflow](https://github.com/Pythagora-io/gpt-pilot/assets/10895136/53ea246c-cefe-401c-8ba0-8e4dd49c987b)


<br>

# 🕴How's GPT Pilot different from _Smol developer_ and _GPT engineer_?
- **GPT Pilot works with the developer to create fully working production-ready app** - I don't think that AI can (at least in the near future) create apps without a developer being involved. So, **GPT Pilot codes the app step by step** just like a developer would in real life. This way, it can debug issues as they arise throughout the development process. If it gets stuck, you, the developer in charge, can review the code and fix the issue. Other similar tools give you the entire codebase at once - this way, bugs are much harder to fix both for AI and for you as a developer.
  <br><br>
- **Works at scale** - GPT Pilot isn't meant to create simple apps but rather so it can work at any scale. It has mechanisms that filter out the code so in each LLM conversation, it doesn't need to store the entire codebase in context but it shows the LLM only the code that is relevant for the current task it's working on. Once an app is finished, you can always continue working on it by writing instructions on what feature you want to add.

# 🍻 Contributing
If you are interested in contributing to GPT Pilot, I would be more than happy to have you on board but also help you get started. Feel free to ping [zvonimir@pythagora.ai](mailto:zvonimir@pythagora.ai) and I'll help you get started.

## 🔬️ Research
Since this is a research project, there are many areas that need to be researched on both practical and theoretical levels. We're happy to hear how can the entire GPT Pilot concept be improved. For example, maybe it would work better if we structured functional requirements differently or maybe technical requirements need to be specified in a different way.

## 🖥 Development
Other than the research, GPT Pilot needs to be debugged to work in different scenarios. For example, we realized that the quality of the code generated is very sensitive to the size of the development task. When the task is too broad, the code has too many bugs that are hard to fix but when the development task is too narrow, GPT also seems to struggle in getting the task implemented into the existing code.

# 🔗 Connect with us
🌟 As an open source tool, it would mean the world to us if you starred the GPT-pilot repo 🌟

💬 Join [the Discord server](https://discord.gg/HaqXugmxr9) to get in touch.
<br><br>
<br><br>

<br><br><|MERGE_RESOLUTION|>--- conflicted
+++ resolved
@@ -8,7 +8,16 @@
 <!-- TOC -->
 * [🔌 Requirements](#-requirements)
 * [🚦How to start using gpt-pilot?](#how-to-start-using-gpt-pilot)
-* [🧑‍💻️ Other arguments](#%EF%B8%8F-other-arguments)
+* [🐳 How to start gpt-pilot in docker?](#how-to-start-gpt-pilot-in-docker)
+* [🧑‍💻️ CLI arguments](#%EF%B8%8F-cli-arguments)
+    * [`app_id` and `workspace`](#app_id-and-workspace) 
+    * [`user_id`, `email` and `password`](#user_id-email-and-password)
+    * [`app_type` and `name`](#app_type-and-name)
+    * [`step`](#step)
+    * [`skip_until_dev_step`](#skip_until_dev_step)
+    * [`advanced`](#advanced)
+    * [`delete_unrelated_steps`](#delete_unrelated_steps)
+    * [`update_files_before_start`](#update_files_before_start)
 * [🔎 Examples](#-examples)
     * [Real-time chat app](#-real-time-chat-app)
     * [Markdown editor](#-markdown-editor)
@@ -75,10 +84,7 @@
 **IMPORTANT: To run GPT Pilot, you need to have PostgreSQL set up on your machine**
 <br>
 
-<<<<<<< HEAD
-# 🧑‍💻️ CLI arguments
-Continue working on an existing app from a specific **`step`** (eg: `user_tasks`)
-=======
+
 # 🐳 How to start gpt-pilot in docker?
 1. `git clone https://github.com/Pythagora-io/gpt-pilot.git` (clone the repo)
 2. Update the `docker-compose.yml` environment variables
@@ -90,32 +96,36 @@
 
 This will start two containers, one being a new image built by the `Dockerfile` and a postgres database. The new image also has [ttyd](https://github.com/tsl0922/ttyd) installed so you can easily interact with gpt-pilot.
 
-# 🧑‍💻️ Other arguments
-- continue working on an existing app
+
+# 🧑‍💻️ CLI arguments
+
+## `app_id` and `workspace`
+Continue working on an existing app using **`app_id`**
 ```bash
 python main.py app_id=<ID_OF_THE_APP>
 ```
 
-- continue working on an existing app from a specific step
->>>>>>> b023205a
-```bash
-python main.py app_id=<ID_OF_THE_APP> step=<STEP_FROM_CONST_COMMON>
-```
-
----
-
-Continue working on an existing app from a specific **development step**
-```bash
-python main.py app_id=<ID_OF_THE_APP> skip_until_dev_step=<DEV_STEP>
-```
-This is basically the same as `step` but during the actual development process. If you want to play around with gpt-pilot, this is likely the flag you will often use.
-<br>
-
-Erase all development steps previously done and continue working on an existing app from start of development
-
-```bash
-python main.py app_id=<ID_OF_THE_APP> skip_until_dev_step=0
-```
+_or_ **`workspace`** path:
+
+```bash
+python main.py workspace=<PATH_TO_PROJECT_WORKSPACE>
+```
+
+Each user can have their own workspace path for each App. (See [`user_id`](#user_id-email-and-password))
+
+
+## `user_id`, `email` and `password`
+These values will be saved to the User table in the DB.
+
+```bash
+python main.py user_id=me_at_work
+```
+
+If not specified, `user_id` defaults to the OS username, but can be provided explicitly if your OS username differs from your GitHub or work username. This value is used to load the `App` config when the `workspace` arg is provided.
+
+If not specified `email` will be parsed from `~/.gitconfig` if the file exists.
+
+See also [What's the purpose of arguments.password / User.password?](https://github.com/Pythagora-io/gpt-pilot/discussions/55)
 
 ---
 
@@ -126,35 +136,30 @@
 
 See `const.common.ALL_TYPES`: 'Web App', 'Script', 'Mobile App', 'Chrome Extension'
 
-
-## `app_id` and `workspace`
-Continue working on an existing app using **`app_id`**
-```bash
-python main.py app_id=<ID_OF_THE_APP>
-```
-
-_or_ **`workspace`** path:
-
-```bash
-python main.py workspace=<PATH_TO_PROJECT_WORKSPACE>
-```
-
-Each user can have their own workspace path for each App.
-
-
-## `user_id`, `email` and `password`
-These values will be saved to the User table in the DB.
-
-```bash
-python main.py user_id=me_at_work
-```
-
-If not specified, `user_id` defaults to the OS username, but can be provided explicitly if your OS username differs from your GitHub or work username. This value is used to load the `App` config when the `workspace` arg is provided.
-
-If not specified `email` will be parsed from `~/.gitconfig` if the file exists.
-
-See also [What's the purpose of arguments.password / User.password?](https://github.com/Pythagora-io/gpt-pilot/discussions/55)
-
+---
+
+## `step`
+Continue working on an existing app from a specific **`step`** (eg: `user_tasks`)
+```bash
+python main.py app_id=<ID_OF_THE_APP> step=<STEP_FROM_CONST_COMMON>
+```
+
+
+## `skip_until_dev_step`
+- Continue working on an existing app from a specific **development step**
+```bash
+python main.py app_id=<ID_OF_THE_APP> skip_until_dev_step=<DEV_STEP>
+```
+This is basically the same as `step` but during the actual development process. If you want to play around with gpt-pilot, this is likely the flag you will often use.
+<br>
+
+- Erase all development steps previously done and continue working on an existing app from start of development
+
+```bash
+python main.py app_id=<ID_OF_THE_APP> skip_until_dev_step=0
+```
+
+---
 
 ## `advanced`
 The Architect by default favours certain technologies including: 
