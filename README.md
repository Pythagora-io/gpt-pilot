# 🧑‍✈️ GPT PILOT
### GPT Pilot helps developers build apps 20x faster

You specify what kind of an app you want to build. Then, GPT Pilot asks clarifying questions, creates the product and technical requirements, sets up the environment, and **starts coding the app step by step, like in real life while you oversee the development process**. It asks you to review each task it finishes or to help when it gets stuck. This way, GPT Pilot acts as a coder while you are a lead dev who reviews code and helps when needed.

---

<!-- TOC -->
* [🔌 Requirements](#-requirements)
* [🚦How to start using gpt-pilot?](#how-to-start-using-gpt-pilot)
    * [🐳 How to start gpt-pilot in docker?](#-how-to-start-gpt-pilot-in-docker)
* [🧑‍💻️ Other arguments](#%EF%B8%8F-other-arguments)
* [🔎 Examples](#-examples)
    * [Real-time chat app](#-real-time-chat-app)
    * [Markdown editor](#-markdown-editor)
    * [Timer app](#%EF%B8%8F-timer-app)
* [🏛 Main pillars of GPT Pilot](#-main-pillars-of-gpt-pilot)
* [🏗 How GPT Pilot works?](#-how-gpt-pilot-works)
* [🕴How's GPT Pilot different from _Smol developer_ and _GPT engineer_?](#hows-gpt-pilot-different-from-smol-developer-and-gpt-engineer)
* [🍻 Contributing](#-contributing)
* [🔗 Connect with us](#-connect-with-us)
<!-- TOC -->

---

The goal of GPT Pilot is to research how much can GPT-4 be utilized to generate fully working, production-ready apps while the developer oversees the implementation.

**The main idea is that AI can write most of the code for an app (maybe 95%) but for the rest 5%, a developer is and will be needed until we get full AGI**.

I've broken down the idea behind GPT Pilot and how it works in the following blog posts:

**[[Part 1/3] High-level concepts + GPT Pilot workflow until the coding part](https://blog.pythagora.ai/2023/08/23/430/)**

**_[Part 2/3] GPT Pilot coding workflow (COMING UP)_**

**_[Part 3/3] Other important concepts and future plans (COMING UP)_**

---


<div align="center">

### **[👉 Examples of apps written by GPT Pilot 👈](#-examples)**

</div>

<br>

https://github.com/Pythagora-io/gpt-pilot/assets/10895136/0495631b-511e-451b-93d5-8a42acf22d3d

# 🔌 Requirements

- **Python**
- **PostgreSQL** (optional, projects default is SQLite)
   - DB is needed for multiple reasons like continuing app development if you had to stop at any point or app crashed, going back to specific step so you can change some later steps in development, easier debugging, for future we will add functionality to update project (change some things in existing project or add new features to the project and so on)...


# 🚦How to start using gpt-pilot?
After you have Python and PostgreSQL installed, follow these steps:
1. `git clone https://github.com/Pythagora-io/gpt-pilot.git` (clone the repo)
2. `cd gpt-pilot`
3. `python -m venv pilot-env` (create a virtual environment)
4. `source pilot-env/bin/activate` (activate the virtual environment)
5. `pip install -r requirements.txt` (install the dependencies)
6. `cd pilot`
7. `mv .env.example .env` (create the .env file)
8. Add your environment (OpenAI/Azure), your API key and the SQLite/PostgreSQL database info to the `.env` file
   - to change from SQLite to PostgreSQL in your .env just set `DATABASE_TYPE=postgres`
9. `python db_init.py` (initialize the database)
10. `python main.py` (start GPT Pilot)

After, this, you can just follow the instructions in the terminal.

All generated code will be stored in the folder `workspace` inside the folder named after the app name you enter upon starting the pilot.

**IMPORTANT: To run GPT Pilot, you need to have PostgreSQL set up on your machine**
<br>

<<<<<<< HEAD

# 🐳 How to start gpt-pilot in docker?
=======
## 🐳 How to start gpt-pilot in docker?
>>>>>>> 2d0b741a
1. `git clone https://github.com/Pythagora-io/gpt-pilot.git` (clone the repo)
2. Update the `docker-compose.yml` environment variables
3. run `docker compose build`. this will build a gpt-pilot container for you.
4. run `docker compose up`.
5. access web terminal on `port 7681`
6. `python db_init.py` (initialize the database)
7. `python main.py` (start GPT Pilot)

This will start two containers, one being a new image built by the `Dockerfile` and a postgres database. The new image also has [ttyd](https://github.com/tsl0922/ttyd) installed so you can easily interact with gpt-pilot. Node is also installed on the image and port 3000 is exposed.


# 🧑‍💻️ CLI arguments

## `app_type` and `name`
If not provided, the ProductOwner will ask for these values

`app_type` is used as a hint to the LLM as to what kind of architecture, language options and conventions would apply. If not provided, `prompts.prompts.ask_for_app_type()` will ask for it.

See `const.common.ALL_TYPES`: 'Web App', 'Script', 'Mobile App', 'Chrome Extension'


## `app_id` and `workspace`
Continue working on an existing app using **`app_id`**
```bash
python main.py app_id=<ID_OF_THE_APP>
```

_or_ **`workspace`** path:

```bash
python main.py workspace=<PATH_TO_PROJECT_WORKSPACE>
```

Each user can have their own workspace path for each App.


## `user_id`, `email` and `password`
These values will be saved to the User table in the DB.

```bash
python main.py user_id=me_at_work
```

If not specified, `user_id` defaults to the OS username, but can be provided explicitly if your OS username differs from your GitHub or work username. This value is used to load the `App` config when the `workspace` arg is provided.

If not specified `email` will be parsed from `~/.gitconfig` if the file exists.

See also [What's the purpose of arguments.password / User.password?](https://github.com/Pythagora-io/gpt-pilot/discussions/55)


## `advanced`
The Architect by default favours certain technologies including: 

- Node.JS
- MongoDB
- PeeWee ORM
- Jest & PyUnit
- Bootstrap
- Vanilla JavaScript
- Socket.io

If you have your own preferences, you can have a deeper conversation with the Architect.

```bash
python main.py advanced=True
```


## `step`
Continue working on an existing app from a specific **`step`** (eg: `user_tasks`)
```bash
python main.py app_id=<ID_OF_THE_APP> step=<STEP_FROM_CONST_COMMON>
```


## `skip_until_dev_step`
Continue working on an existing app from a specific **development step**
```bash
python main.py app_id=<ID_OF_THE_APP> skip_until_dev_step=<DEV_STEP>
```
This is basically the same as `step` but during the actual development process. If you want to play around with gpt-pilot, this is likely the flag you will often use.
<br>

Erase all development steps previously done and continue working on an existing app from start of development

```bash
python main.py app_id=<ID_OF_THE_APP> skip_until_dev_step=0
```


## `delete_unrelated_steps`


## `update_files_before_start`



# 🔎 Examples

Here are a couple of example apps GPT Pilot created by itself:

### 📱 Real-time chat app
- 💬 Prompt: `A simple chat app with real time communication`
- ▶️ [Video of the app creation process](https://youtu.be/bUj9DbMRYhA)
- 💻️ [GitHub repo](https://github.com/Pythagora-io/gpt-pilot-chat-app-demo)


### 📝 Markdown editor
- 💬 Prompt: `Build a simple markdown editor using HTML, CSS, and JavaScript. Allow users to input markdown text and display the formatted output in real-time.`
- ▶️ [Video of the app creation process](https://youtu.be/uZeA1iX9dgg)
- 💻️ [GitHub repo](https://github.com/Pythagora-io/gpt-pilot-demo-markdown-editor.git)


### ⏱️ Timer app
- 💬 Prompt: `Create a simple timer app using HTML, CSS, and JavaScript that allows users to set a countdown timer and receive an alert when the time is up.`
- ▶️ [Video of the app creation process](https://youtu.be/CMN3W18zfiE)
- 💻️ [GitHub repo](https://github.com/Pythagora-io/gpt-pilot-timer-app-demo)

<br>

# 🏛 Main pillars of GPT Pilot:
1. For AI to create a fully working app, **a developer needs to be involved** in the process of app creation. They need to be able to change the code at any moment and GPT Pilot needs to continue working with those changes (eg. add an API key or fix an issue if an AI gets stuck) <br><br>
2. **The app needs to be written step by step as a developer would write it** - Let's say you want to create a simple app and you know everything you need to code and have the entire architecture in your head. Even then, you won't code it out entirely, then run it for the first time and debug all the issues at once. Rather, you will implement something simple, like add routes, run it, see how it works, and then move on to the next task. This way, you can debug issues as they arise. The same should be in the case when AI codes. It will make mistakes for sure so in order for it to have an easier time debugging issues and for the developer to understand what is happening, the AI shouldn't just spit out the entire codebase at once. Rather, the app should be developed step by step just like a developer would code it - eg. setup routes, add database connection, etc. <br><br>
3. **The approach needs to be scalable** so that AI can create a production ready app
   1. **Context rewinding** - for solving each development task, the context size of the first message to the LLM has to be relatively the same. For example, the context size of the first LLM message while implementing development task #5 has to be more or less the same as the first message while developing task #50. Because of this, the conversation needs to be rewound to the first message upon each task. [See the diagram here](https://blogpythagora.files.wordpress.com/2023/08/pythagora-product-development-frame-3-1.jpg?w=1714).
   2. **Recursive conversations** are LLM conversations that are set up in a way that they can be used “recursively”. For example, if GPT Pilot detects an error, it needs to debug it but let’s say that, during the debugging process, another error happens. Then, GPT Pilot needs to stop debugging the first issue, fix the second one, and then get back to fixing the first issue. This is a very important concept that, I believe, needs to work to make AI build large and scalable apps by itself. It works by rewinding the context and explaining each error in the recursion separately. Once the deepest level error is fixed, we move up in the recursion and continue fixing that error. We do this until the entire recursion is completed. 
   3. **TDD (Test Driven Development)** - for GPT Pilot to be able to scale the codebase, it will need to be able to create new code without breaking previously written code. There is no better way to do this than working with TDD methodology. For each code that GPT Pilot writes, it needs to write tests that check if the code works as intended so that whenever new changes are made, all previous tests can be run.

The idea is that AI won't be able to (at least in the near future) create apps from scratch without the developer being involved. That's why we created an interactive tool that generates code but also requires the developer to check each step so that they can understand what's going on and so that the AI can have a better overview of the entire codebase.

Obviously, it still can't create any production-ready app but the general concept of how this could work is there.

# 🏗 How GPT Pilot works?
Here are the steps GPT Pilot takes to create an app:

![GPT Pilot workflow](https://github.com/Pythagora-io/gpt-pilot/assets/10895136/d89ba1d4-1208-4b7f-b3d4-76e3ccea584e)

1. You enter the app name and the description
2. **Product Owner agent** asks a couple of questions to understand the requirements better
3. **Product Owner agent** writes user stories and asks you if they are all correct (this helps it create code later on)
4. **Architect agent** writes up technologies that will be used for the app
5. **DevOps agent** checks if all technologies are installed on the machine and installs them if they are not
6. **Tech Lead agent** writes up development tasks that Developer will need to implement. This is an important part because, for each step, Tech Lead needs to specify how the user (real world developer) can review if the task is done (eg. open localhost:3000 and do something)
7. **Developer agent** takes each task and writes up what needs to be done to implement it. The description is in human-readable form.
8. Finally, **Code Monkey agent** takes the Developer's description and the existing file and implements the changes into it. We realized this works much better than giving it to Developer right away to implement changes.

For more details on the roles of agents employed by GPT Pilot refer to [AGENTS.md](https://github.com/Pythagora-io/gpt-pilot/blob/main/pilot/helpers/agents/AGENTS.md)

![GPT Pilot Coding Workflow](https://github.com/Pythagora-io/gpt-pilot/assets/10895136/53ea246c-cefe-401c-8ba0-8e4dd49c987b)


<br>

# 🕴How's GPT Pilot different from _Smol developer_ and _GPT engineer_?
- **GPT Pilot works with the developer to create fully working production-ready app** - I don't think that AI can (at least in the near future) create apps without a developer being involved. So, **GPT Pilot codes the app step by step** just like a developer would in real life. This way, it can debug issues as they arise throughout the development process. If it gets stuck, you, the developer in charge, can review the code and fix the issue. Other similar tools give you the entire codebase at once - this way, bugs are much harder to fix both for AI and for you as a developer.
  <br><br>
- **Works at scale** - GPT Pilot isn't meant to create simple apps but rather so it can work at any scale. It has mechanisms that filter out the code so in each LLM conversation, it doesn't need to store the entire codebase in context but it shows the LLM only the code that is relevant for the current task it's working on. Once an app is finished, you can always continue working on it by writing instructions on what feature you want to add.

# 🍻 Contributing
If you are interested in contributing to GPT Pilot, I would be more than happy to have you on board but also help you get started. Feel free to ping [zvonimir@pythagora.ai](mailto:zvonimir@pythagora.ai) and I'll help you get started.

## 🔬️ Research
Since this is a research project, there are many areas that need to be researched on both practical and theoretical levels. We're happy to hear how can the entire GPT Pilot concept be improved. For example, maybe it would work better if we structured functional requirements differently or maybe technical requirements need to be specified in a different way.

## 🖥 Development
Other than the research, GPT Pilot needs to be debugged to work in different scenarios. For example, we realized that the quality of the code generated is very sensitive to the size of the development task. When the task is too broad, the code has too many bugs that are hard to fix but when the development task is too narrow, GPT also seems to struggle in getting the task implemented into the existing code.

# 🔗 Connect with us
🌟 As an open source tool, it would mean the world to us if you starred the GPT-pilot repo 🌟

💬 Join [the Discord server](https://discord.gg/HaqXugmxr9) to get in touch.
<br><br>
<br><br>

<br><br><|MERGE_RESOLUTION|>--- conflicted
+++ resolved
@@ -76,12 +76,7 @@
 **IMPORTANT: To run GPT Pilot, you need to have PostgreSQL set up on your machine**
 <br>
 
-<<<<<<< HEAD
-
-# 🐳 How to start gpt-pilot in docker?
-=======
 ## 🐳 How to start gpt-pilot in docker?
->>>>>>> 2d0b741a
 1. `git clone https://github.com/Pythagora-io/gpt-pilot.git` (clone the repo)
 2. Update the `docker-compose.yml` environment variables
 3. run `docker compose build`. this will build a gpt-pilot container for you.
