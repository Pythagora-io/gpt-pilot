--- conflicted
+++ resolved
@@ -231,8 +231,17 @@
         """
         raise NotImplementedError()
 
-<<<<<<< HEAD
-    # TODO: fix!!!
+    async def send_modified_files(
+        self,
+        modified_files: dict[str, str, str],
+    ):
+        """
+        Send a list of modified files to the UI.
+
+        :param modified_files: List of modified files.
+        """
+        raise NotImplementedError()
+
     async def send_data_about_logs(
         self,
         data_about_logs: dict,
@@ -241,16 +250,6 @@
         Send the data about debugging logs.
 
         :param data_about_logs: Data about logs.
-=======
-    async def send_modified_files(
-        self,
-        modified_files: dict[str, str, str],
-    ):
-        """
-        Send a list of modified files to the UI.
-
-        :param modified_files: List of modified files.
->>>>>>> db973006
         """
         raise NotImplementedError()
 
