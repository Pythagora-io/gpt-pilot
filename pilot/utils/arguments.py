<<<<<<< HEAD
import os
import re
=======
import getpass
import hashlib
>>>>>>> c7244299
import sys
import uuid

from termcolor import colored

from database.database import get_app, get_app_by_user_workspace


def get_arguments():
    # The first element in sys.argv is the name of the script itself.
    # Any additional elements are the arguments passed from the command line.
    args = sys.argv[1:]

    # Create an empty dictionary to store the key-value pairs.
    arguments = {}

    # Loop through the arguments and parse them as key-value pairs.
    for arg in args:
        if '=' in arg:
            key, value = arg.split('=', 1)
            arguments[key] = value
        else:
            arguments[arg] = True

    if 'user_id' not in arguments:
        arguments['user_id'] = username_to_uuid(getpass.getuser())

    app = None
    if 'workspace' in arguments:
        app = get_app_by_user_workspace(arguments['user_id'], arguments['workspace'])
        if app is not None:
            arguments['app_id'] = app.id
    else:
        arguments['workspace'] = None

    if 'app_id' in arguments:
        try:
            if app is None:
                app = get_app(arguments['app_id'])

            # arguments['user_id'] = str(app.user.id)
            arguments['app_type'] = app.app_type
            arguments['name'] = app.name
            # Add any other fields from the App model you wish to include

            print(colored('\n------------------ LOADING PROJECT ----------------------', 'green', attrs=['bold']))
            print(colored(f'{app.name} (app_id={arguments["app_id"]})', 'green', attrs=['bold']))
            print(colored('--------------------------------------------------------------\n', 'green', attrs=['bold']))
        except ValueError as e:
            print(e)
            # Handle the error as needed, possibly exiting the script
    else:
        arguments['app_id'] = str(uuid.uuid4())
        print(colored('\n------------------ STARTING NEW PROJECT ----------------------', 'green', attrs=['bold']))
        print(f"If you wish to continue with this project in future run:")
        print(colored(f'python {sys.argv[0]} app_id={arguments["app_id"]}', 'green', attrs=['bold']))
        print(colored('--------------------------------------------------------------\n', 'green', attrs=['bold']))



    if 'user_id' not in arguments:
        arguments['user_id'] = username_to_uuid(getpass.getuser())

    if 'email' not in arguments:
        arguments['email'] = get_email()

    if 'password' not in arguments:
        arguments['password'] = 'password'

    if 'step' not in arguments:
        arguments['step'] = None

<<<<<<< HEAD
    print(colored('\n------------------ STARTING NEW PROJECT ----------------------', 'green', attrs=['bold']))
    print(f"If you wish to continue with this project in future run:")
    print(colored(f'python main.py app_id={arguments["app_id"]}', 'green', attrs=['bold']))
    print(colored('--------------------------------------------------------------\n', 'green', attrs=['bold']))
    return arguments


def get_email():
    # Attempt to get email from .gitconfig
    gitconfig_path = os.path.expanduser('~/.gitconfig')

    if os.path.exists(gitconfig_path):
        with open(gitconfig_path, 'r') as file:
            content = file.read()

            # Use regex to search for email address
            email_match = re.search(r'email\s*=\s*([\w\.-]+@[\w\.-]+)', content)

            if email_match:
                return email_match.group(1)

    # If not found, return a UUID
    # todo change email so its not uuid4 but make sure to fix storing of development steps where
    #  1 user can have multiple apps. In that case each app should have its own development steps
    return str(uuid.uuid4())
=======
    return arguments


# TODO can we make BaseModel.id a CharField with default=uuid4?
def username_to_uuid(username):
    sha1 = hashlib.sha1(username.encode()).hexdigest()
    uuid_str = "{}-{}-{}-{}-{}".format(sha1[:8], sha1[8:12], sha1[12:16], sha1[16:20], sha1[20:32])
    return str(uuid.UUID(uuid_str))
>>>>>>> c7244299
<|MERGE_RESOLUTION|>--- conflicted
+++ resolved
@@ -1,10 +1,7 @@
-<<<<<<< HEAD
 import os
 import re
-=======
 import getpass
 import hashlib
->>>>>>> c7244299
 import sys
 import uuid
 
@@ -64,7 +61,6 @@
         print(colored('--------------------------------------------------------------\n', 'green', attrs=['bold']))
 
 
-
     if 'user_id' not in arguments:
         arguments['user_id'] = username_to_uuid(getpass.getuser())
 
@@ -77,11 +73,6 @@
     if 'step' not in arguments:
         arguments['step'] = None
 
-<<<<<<< HEAD
-    print(colored('\n------------------ STARTING NEW PROJECT ----------------------', 'green', attrs=['bold']))
-    print(f"If you wish to continue with this project in future run:")
-    print(colored(f'python main.py app_id={arguments["app_id"]}', 'green', attrs=['bold']))
-    print(colored('--------------------------------------------------------------\n', 'green', attrs=['bold']))
     return arguments
 
 
@@ -103,13 +94,10 @@
     # todo change email so its not uuid4 but make sure to fix storing of development steps where
     #  1 user can have multiple apps. In that case each app should have its own development steps
     return str(uuid.uuid4())
-=======
-    return arguments
 
 
 # TODO can we make BaseModel.id a CharField with default=uuid4?
 def username_to_uuid(username):
     sha1 = hashlib.sha1(username.encode()).hexdigest()
     uuid_str = "{}-{}-{}-{}-{}".format(sha1[:8], sha1[8:12], sha1[12:16], sha1[16:20], sha1[20:32])
-    return str(uuid.UUID(uuid_str))
->>>>>>> c7244299
+    return str(uuid.UUID(uuid_str))