--- conflicted
+++ resolved
@@ -53,16 +53,15 @@
             # Handle the error as needed, possibly exiting the script
     else:
         arguments['app_id'] = str(uuid.uuid4())
-
-<<<<<<< HEAD
-    if 'user_id' not in arguments:
-        arguments['user_id'] = username_to_uuid(getpass.getuser())
-=======
         print(colored('\n------------------ STARTING NEW PROJECT ----------------------', 'green', attrs=['bold']))
         print(f"If you wish to continue with this project in future run:")
         print(colored(f'python {sys.argv[0]} app_id={arguments["app_id"]}', 'green', attrs=['bold']))
         print(colored('--------------------------------------------------------------\n', 'green', attrs=['bold']))
->>>>>>> d0fe3e34
+
+
+
+    if 'user_id' not in arguments:
+        arguments['user_id'] = username_to_uuid(getpass.getuser())
 
     if 'email' not in arguments:
         # todo change email so its not uuid4 but make sure to fix storing of development steps where
@@ -75,13 +74,6 @@
     if 'step' not in arguments:
         arguments['step'] = None
 
-<<<<<<< HEAD
-    print(colored('\n------------------ STARTING NEW PROJECT ----------------------', 'green', attrs=['bold']))
-    print(f"If you wish to continue with this project in future run:")
-    print(colored(f'python main.py app_id={arguments["app_id"]}', 'green', attrs=['bold']))
-    print(colored('--------------------------------------------------------------\n', 'green', attrs=['bold']))
-=======
->>>>>>> d0fe3e34
     return arguments
 
 
