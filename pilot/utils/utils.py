# utils/utils.py

import datetime
import os
import platform
import uuid
import distro
import json
import hashlib
import re
import copy
from jinja2 import Environment, FileSystemLoader, Template, TemplateNotFound
from .style import color_green

from const.llm import MAX_QUESTIONS, END_RESPONSE
from const.common import ROLES, STEPS
from logger.logger import logger

primary_prompts_path = os.path.join(os.path.dirname(__file__), '..', 'prompts')
override_prompts_path = os.getenv('PROMPTS_OVERRIDE_FOLDER', primary_prompts_path)
file_loader = FileSystemLoader([override_prompts_path, primary_prompts_path])
env = Environment(loader=file_loader)

def capitalize_first_word_with_underscores(s):
    # Split the string into words based on underscores.
    words = s.split('_')

    # Capitalize the first word and leave the rest unchanged.
    words[0] = words[0].capitalize()

    # Join the words back into a string with underscores.
    capitalized_string = '_'.join(words)

    return capitalized_string


def get_prompt(prompt_name, model=None, original_data=None):
    data = copy.deepcopy(original_data) if original_data is not None else {}
    
    get_prompt_components(data, model)

    logger.info(f"Getting prompt for {prompt_name}")

    template = resolve_template(prompt_name, model)

    # Render the template with the provided data
    output = template.render(data)

    return output

def resolve_template(prompt_name, model=None):
    logger.debug(f'resolving prompt: {prompt_name}')

    if model is not None:
        model_prompt_name = f'{model}/{prompt_name}'
        try:
            # Attempt to return the model-specific template
            return env.get_template(model_prompt_name)
        except TemplateNotFound:
            # If the model-specific template is not found, log the event or handle accordingly
            logger.debug(f'Model-specific template not found for {model_prompt_name}. Falling back to general template.')

    # If model is None or model-specific template is not found, fall back to the general template
    return env.get_template(prompt_name)
    


def get_prompt_components(data, model):
    # This function reads and renders all prompts inside /prompts/components and returns them in dictionary

    # Create an empty dictionary to store the file contents.
    prompts_components = {}
    data.update({
        'MAX_QUESTIONS': MAX_QUESTIONS,
        'END_RESPONSE': END_RESPONSE
    })

    # Create a FileSystemLoader
    prompts_path = os.path.join(os.path.dirname(__file__), '..', 'prompts/components')
    file_loader = FileSystemLoader(prompts_path)

    # Create the Jinja2 environment
    env = Environment(loader=file_loader)

    # Get the list of template names
    template_names = env.list_templates()

    # For each template, load and store its content
    for template_name in template_names:
        # Get the filename without extension as the dictionary key.
        file_key = os.path.splitext(template_name)[0]

        # When resolving component templates we need to look for it from the base prompts dir as
        # resolveTemplate uses the primary_env defined in this file
        template = resolve_template(f'components/{template_name}', model)

        # Load the template and render it with no variables
        file_content = template.render(data)

        # Store the file content in the dictionary
        prompts_components[file_key] = file_content

    return data.update(prompts_components)


def get_sys_message(role, args=None):
    """
    :param role: 'product_owner', 'architect', 'dev_ops', 'tech_lead', 'full_stack_developer', 'code_monkey'
    :return: { "role": "system", "content": "You are a {role}... You do..." }
    """
<<<<<<< HEAD

    content = get_prompt(f'system_messages/{role}.prompt', original_data=args)
=======
    content = get_prompt(f'system_messages/{role}.prompt', args)
>>>>>>> bf2e8193

    return {
        "role": "system",
        "content": content
    }


def find_role_from_step(target):
    for role, values in ROLES.items():
        if target in values:
            return role

    return 'product_owner'


def get_os_info():
    os_info = {
        "OS": platform.system(),
        "OS Version": platform.version(),
        "Architecture": platform.architecture()[0],
        "Machine": platform.machine(),
        "Node": platform.node(),
        "Release": platform.release(),
    }

    if os_info["OS"] == "Linux":
        os_info["Distribution"] = distro.name(pretty=True)
    elif os_info["OS"] == "Windows":
        os_info["Win32 Version"] = ' '.join(platform.win32_ver())
    elif os_info["OS"] == "Mac":
        os_info["Mac Version"] = platform.mac_ver()[0]

    # Convert the dictionary to a readable text format
    return array_of_objects_to_string(os_info)


def should_execute_step(arg_step, current_step):
    """
    :param arg_step: `project.args['step']`, may be None
    :param current_step:  The step that would be executed next by the calling method.
    :return: True if `current_step` should be executed.
    """
    arg_step_index = 0 if arg_step is None else STEPS.index(arg_step) if arg_step in STEPS else None
    current_step_index = STEPS.index(current_step) if current_step in STEPS else None

    return arg_step_index is not None and current_step_index is not None and current_step_index >= arg_step_index


def step_already_finished(args, step):
    args.update(step['app_data'])

    message = f"✅  {capitalize_first_word_with_underscores(step['step'])}"
    print(color_green(message))
    logger.info(message)


def generate_app_data(args):
    return {'app_id': args['app_id'], 'app_type': args['app_type']}


def array_of_objects_to_string(array):
    return '\n'.join([f'{key}: {value}' for key, value in array.items()])


def hash_data(data):
    serialized_data = json.dumps(replace_functions(data), sort_keys=True).encode('utf-8')
    return hashlib.sha256(serialized_data).hexdigest()


def replace_functions(obj):
    if isinstance(obj, dict):
        return {k: replace_functions(v) for k, v in obj.items()}
    elif isinstance(obj, list):
        return [replace_functions(item) for item in obj]
    elif callable(obj):
        return "function"
    else:
        return obj


def fix_json(s):
    s = s.replace('True', 'true')
    s = s.replace('False', 'false')
    # s = s.replace('`', '"')
    return fix_json_newlines(s)


def fix_json_newlines(s):
    pattern = r'("(?:\\\\n|\\.|[^"\\])*")'

    def replace_newlines(match):
        return match.group(1).replace('\n', '\\n')

    return re.sub(pattern, replace_newlines, s)


def clean_filename(filename):
    # Remove invalid characters
    cleaned_filename = re.sub(r'[<>:"/\\|?*]', '', filename)

    # Replace whitespace with underscore
    cleaned_filename = re.sub(r'\s', '_', cleaned_filename)

    return cleaned_filename


def json_serial(obj):
    """JSON serializer for objects not serializable by default json code"""
    if isinstance(obj, (datetime.datetime, datetime.date)):
        return obj.isoformat()
    elif isinstance(obj, uuid.UUID):
        return str(obj)
    else:
        return str(obj)


def remove_lines_with_string(file_content, matching_string):
    lines = file_content.split('\n')
    new_lines = [line for line in lines if matching_string not in line.lower()]
    return '\n'.join(new_lines)


def is_extension_old_version(args):
    is_old_version = True
    if "extension_version" in args:
        arg_version_tuple = tuple(map(int, args["extension_version"].split('.')))
        compare_version_tuple = (0, 0, 45)

        is_old_version = arg_version_tuple <= compare_version_tuple
        print(is_old_version)

    return is_old_version<|MERGE_RESOLUTION|>--- conflicted
+++ resolved
@@ -108,12 +108,7 @@
     :param role: 'product_owner', 'architect', 'dev_ops', 'tech_lead', 'full_stack_developer', 'code_monkey'
     :return: { "role": "system", "content": "You are a {role}... You do..." }
     """
-<<<<<<< HEAD
-
     content = get_prompt(f'system_messages/{role}.prompt', original_data=args)
-=======
-    content = get_prompt(f'system_messages/{role}.prompt', args)
->>>>>>> bf2e8193
 
     return {
         "role": "system",
