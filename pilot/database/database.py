--- conflicted
+++ resolved
@@ -1,11 +1,6 @@
 from playhouse.shortcuts import model_to_dict
-<<<<<<< HEAD
-from peewee import *
 from utils.style import color_yellow, color_red
-=======
 from peewee import DoesNotExist, IntegrityError
-from utils.style import yellow, red
->>>>>>> 624009b0
 from functools import reduce
 import operator
 import psycopg2
@@ -272,13 +267,8 @@
                        .execute())
 
         record = Model.get_by_id(inserted_id)
-<<<<<<< HEAD
         logger.debug(color_yellow(f"{message} with id {record.id}"))
-    except IntegrityError as e:
-=======
-        logger.debug(yellow(f"{message} with id {record.id}"))
     except IntegrityError:
->>>>>>> 624009b0
         logger.warn(f"A record with data {unique_data_fields} already exists for {Model.__name__}.")
         return None
     return record
