CHECK_AND_CONTINUE = 'Is everything working? Let me know if something needs to be changed for this task or type "continue" to proceed.'
WHEN_USER_DONE = 'Once you have completed, enter "continue"'
AFFIRMATIVE_ANSWERS = ['', 'y', 'yes', 'ok', 'okay', 'sure', 'absolutely', 'indeed', 'correct', 'affirmative', 'Use GPT Pilot\'s code']
NEGATIVE_ANSWERS = ['n', 'no', 'skip', 'negative', 'not now', 'cancel', 'decline', 'stop', 'Keep my changes']
<<<<<<< HEAD
STUCK_IN_LOOP = 'I\'m stuck in loop'
NONE_OF_THESE = 'none of these'
=======
MAX_PROJECT_NAME_LENGTH = 50
>>>>>>> 2673d1b2
<|MERGE_RESOLUTION|>--- conflicted
+++ resolved
@@ -2,9 +2,6 @@
 WHEN_USER_DONE = 'Once you have completed, enter "continue"'
 AFFIRMATIVE_ANSWERS = ['', 'y', 'yes', 'ok', 'okay', 'sure', 'absolutely', 'indeed', 'correct', 'affirmative', 'Use GPT Pilot\'s code']
 NEGATIVE_ANSWERS = ['n', 'no', 'skip', 'negative', 'not now', 'cancel', 'decline', 'stop', 'Keep my changes']
-<<<<<<< HEAD
 STUCK_IN_LOOP = 'I\'m stuck in loop'
 NONE_OF_THESE = 'none of these'
-=======
-MAX_PROJECT_NAME_LENGTH = 50
->>>>>>> 2673d1b2
+MAX_PROJECT_NAME_LENGTH = 50