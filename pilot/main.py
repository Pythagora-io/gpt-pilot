--- conflicted
+++ resolved
@@ -82,7 +82,6 @@
             project.start()
             project.finish()
             telemetry.set("end_result", "success")
-<<<<<<< HEAD
 
     except KeyboardInterrupt:
         telemetry.set("end_result", "interrupt")
@@ -90,11 +89,8 @@
             telemetry.send()
             run_exit_fn = False
 
-    except Exception:
-=======
     except Exception as err:
         telemetry.record_crash(err)
->>>>>>> 0a39a3cf
         print(color_red('---------- GPT PILOT EXITING WITH ERROR ----------'))
         traceback.print_exc()
         print(color_red('--------------------------------------------------'))
