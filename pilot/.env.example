--- conflicted
+++ resolved
@@ -18,7 +18,7 @@
 # ANTHROPIC_ENDPOINT=
 
 # In case of Azure/OpenRouter endpoint, change this to your deployed model name
-<<<<<<< HEAD
+
 # Override model for an agent
 #FULL_STACK_DEVELOPER_MODEL_NAME=gpt-4-turbo-preview
 #CODE_MONKEY_MODEL_NAME=gpt-4-turbo-preview
@@ -27,18 +27,14 @@
 #TECH_LEAD_MODEL_NAME=gpt-4-turbo-preview
 #DEV_OPS_MODEL_NAME=gpt-4-turbo-preview
 #TECHNICAL_WRITER_MODEL_NAME=gpt-4-turbo-preview
+
 DEFAULT_MODEL_NAME=gpt-4-turbo-preview
-
+# In case of Anthropic, use "anthropic/" + the model name, example for Claude 3 Opus
+# MODEL_NAME=anthropic/claude-3-opus-20240229
 
 # Override model prompts base folder
 #PROMPTS_OVERRIDE_FOLDER=
 
-
-=======
-MODEL_NAME=gpt-4-turbo-preview
-# In case of Anthropic, use "anthropic/" + the model name, example for Claude 3 Opus
-# MODEL_NAME=anthropic/claude-3-opus-20240229
->>>>>>> af3c8300
 MAX_TOKENS=8192
 
 # Folders which shouldn't be tracked in workspace (useful to ignore folders created by compiler)
