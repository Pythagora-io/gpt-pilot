--- conflicted
+++ resolved
@@ -21,20 +21,12 @@
 
         llm_response = convo.send_message('development/implement_changes.prompt', {
             "step_description": code_changes_description,
-<<<<<<< HEAD
-            "step_index": step_index,
             "step": step,
-=======
             "step_index": step_index,  # todo remove step_index because in debugging we reset steps and it looks confusing in convo
->>>>>>> 37302a31
             "directory_tree": self.project.get_directory_tree(True),
             "files": self.project.get_all_coded_files()  # self.project.get_files(files_needed),
         }, IMPLEMENT_CHANGES)
-<<<<<<< HEAD
         convo.remove_last_x_messages(2)
-=======
-        # convo.remove_last_x_messages(1) todo double check if there is a case when we want to delete LLM response
->>>>>>> 37302a31
 
         changes = self.developer.replace_old_code_comments(llm_response['files'])
 
