from termcolor import colored

from helpers.AgentConvo import AgentConvo
from helpers.Agent import Agent
from logger.logger import logger
from database.database import save_progress, save_app, get_progress_steps
from utils.utils import execute_step, generate_app_data, step_already_finished, clean_filename
from utils.files import setup_workspace
from prompts.prompts import ask_for_app_type, ask_for_main_app_definition, get_additional_info_from_openai, \
    generate_messages_from_description, ask_user
from const.llm import END_RESPONSE


class ProductOwner(Agent):
    def __init__(self, project):
        super().__init__('product_owner', project)

    def get_project_description(self):
        self.project.app = save_app(self.project.args)
        self.project.current_step = 'project_description'
        convo_project_description = AgentConvo(self)

        # If this app_id already did this step, just get all data from DB and don't ask user again
        step = get_progress_steps(self.project.args['app_id'], self.project.current_step)
        if step and not execute_step(self.project.args['step'], self.project.current_step):
            step_already_finished(self.project.args, step)
            self.project.root_path = setup_workspace(self.project.args)
            self.project.project_description = step['summary']
            self.project.project_description_messages = step['messages']
            return

        # PROJECT DESCRIPTION
        self.project.args['app_type'] = ask_for_app_type()
<<<<<<< HEAD
        # Don't ask project name if it has been provided by CLI or run_detectors()
        if not hasattr(self.project.args, 'name'):
=======
        if 'name' not in self.project.args:
>>>>>>> bcfefd01
            self.project.args['name'] = clean_filename(ask_user(self.project, 'What is the project name?'))

        self.project.root_path = setup_workspace(self.project.args)

        self.project.app = save_app(self.project.args)

        main_prompt = ask_for_main_app_definition(self.project)

        high_level_messages = get_additional_info_from_openai(
            self.project,
            generate_messages_from_description(main_prompt, self.project.args['app_type'], self.project.args['name']))

        print(colored('Project Summary:\n', 'green', attrs=['bold']))
        high_level_summary = convo_project_description.send_message('utils/summary.prompt',
                                                                    {'conversation': '\n'.join(
                                                                        [f"{msg['role']}: {msg['content']}" for msg in
                                                                         high_level_messages])})

        save_progress(self.project.args['app_id'], self.project.current_step, {
            "prompt": main_prompt,
            "messages": high_level_messages,
            "summary": high_level_summary,
            "app_data": generate_app_data(self.project.args)
        })

        self.project.project_description = high_level_summary
        self.project.project_description_messages = high_level_messages
        return
        # PROJECT DESCRIPTION END

    def get_user_stories(self):
        self.project.current_step = 'user_stories'
        self.convo_user_stories = AgentConvo(self)

        # If this app_id already did this step, just get all data from DB and don't ask user again
        step = get_progress_steps(self.project.args['app_id'], self.project.current_step)
        if step and not execute_step(self.project.args['step'], self.project.current_step):
            step_already_finished(self.project.args, step)
            self.convo_user_stories.messages = step['messages']
            return step['user_stories']

        # USER STORIES
        msg = f"User Stories:\n"
        print(colored(msg, "green", attrs=['bold']))
        logger.info(msg)

        self.project.user_stories = self.convo_user_stories.continuous_conversation('user_stories/specs.prompt', {
            'name': self.project.args['name'],
            'prompt': self.project.project_description,
            'clarifications': self.project.project_description_messages,
            'app_type': self.project.args['app_type'],
            'END_RESPONSE': END_RESPONSE
        })

        logger.info(f"Final user stories: {self.project.user_stories}")

        save_progress(self.project.args['app_id'], self.project.current_step, {
            "messages": self.convo_user_stories.messages,
            "user_stories": self.project.user_stories,
            "app_data": generate_app_data(self.project.args)
        })

        return self.project.user_stories
        # USER STORIES END

    def get_user_tasks(self):
        self.project.current_step = 'user_tasks'
        self.convo_user_stories.high_level_step = self.project.current_step

        # If this app_id already did this step, just get all data from DB and don't ask user again
        step = get_progress_steps(self.project.args['app_id'], self.project.current_step)
        if step and not execute_step(self.project.args['step'], self.project.current_step):
            step_already_finished(self.project.args, step)
            return step['user_tasks']

        # USER TASKS
        msg = f"User Tasks:\n"
        print(colored(msg, "green", attrs=['bold']))
        logger.info(msg)

        self.project.user_tasks = self.convo_user_stories.continuous_conversation('user_stories/user_tasks.prompt',
                                                                                  {'END_RESPONSE': END_RESPONSE})

        logger.info(f"Final user tasks: {self.project.user_tasks}")

        save_progress(self.project.args['app_id'], self.project.current_step, {
            "messages": self.convo_user_stories.messages,
            "user_tasks": self.project.user_tasks,
            "app_data": generate_app_data(self.project.args)
        })

        return self.project.user_tasks
        # USER TASKS END<|MERGE_RESOLUTION|>--- conflicted
+++ resolved
@@ -31,12 +31,8 @@
 
         # PROJECT DESCRIPTION
         self.project.args['app_type'] = ask_for_app_type()
-<<<<<<< HEAD
         # Don't ask project name if it has been provided by CLI or run_detectors()
-        if not hasattr(self.project.args, 'name'):
-=======
         if 'name' not in self.project.args:
->>>>>>> bcfefd01
             self.project.args['name'] = clean_filename(ask_user(self.project, 'What is the project name?'))
 
         self.project.root_path = setup_workspace(self.project.args)
