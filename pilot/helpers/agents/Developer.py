--- conflicted
+++ resolved
@@ -7,17 +7,10 @@
 from logger.logger import logger
 from helpers.Agent import Agent
 from helpers.AgentConvo import AgentConvo
-<<<<<<< HEAD
-from utils.utils import execute_step, array_of_objects_to_string, generate_app_data
-from helpers.cli import run_command_until_success, execute_command_and_check_cli_response, debug
-from const.function_calls import FILTER_OS_TECHNOLOGIES, EXECUTE_COMMANDS, GET_TEST_TYPE, IMPLEMENT_TASK
-from database.database import save_progress, get_progress_steps
-=======
 from utils.utils import should_execute_step, array_of_objects_to_string, generate_app_data
 from helpers.cli import build_directory_tree, run_command_until_success, execute_command_and_check_cli_response, debug
 from const.function_calls import FILTER_OS_TECHNOLOGIES, DEVELOPMENT_PLAN, EXECUTE_COMMANDS, GET_TEST_TYPE, DEV_TASKS_BREAKDOWN, IMPLEMENT_TASK
 from database.database import save_progress, get_progress_steps, save_file_description
->>>>>>> 80914f07
 from utils.utils import get_os_info
 
 ENVIRONMENT_SETUP_STEP = 'environment_setup'
@@ -189,10 +182,6 @@
 
     def set_up_environment(self):
         self.project.current_step = ENVIRONMENT_SETUP_STEP
-<<<<<<< HEAD
-=======
-        self.convo_os_specific_tech = AgentConvo(self)
->>>>>>> 80914f07
 
         # If this app_id already did this step, just get all data from DB and don't ask user again
         step = get_progress_steps(self.project.args['app_id'], ENVIRONMENT_SETUP_STEP)
@@ -212,12 +201,9 @@
         logger.info(f"Setting up the environment...")
 
         os_info = get_os_info()
-<<<<<<< HEAD
+
         convo_os_specific_tech = AgentConvo(self)
         os_specific_technologies = convo_os_specific_tech.send_message('development/env_setup/specs.prompt',
-=======
-        os_specific_technologies = self.convo_os_specific_tech.send_message('development/env_setup/specs.prompt',
->>>>>>> 80914f07
             {
                 "name": self.project.args['name'],
                 "app_type": self.project.args['app_type'],
@@ -225,16 +211,9 @@
                 "technologies": self.project.architecture
             }, FILTER_OS_TECHNOLOGIES)
 
-<<<<<<< HEAD
-
         for technology in os_specific_technologies:
             # TODO move the functions definitions to function_calls.py
             cli_response, llm_response = convo_os_specific_tech.send_message('development/env_setup/install_next_technology.prompt',
-=======
-        for technology in os_specific_technologies:
-            # TODO move the functions definitions to function_calls.py
-            cli_response, llm_response = self.convo_os_specific_tech.send_message('development/env_setup/install_next_technology.prompt',
->>>>>>> 80914f07
                 { 'technology': technology}, {
                     'definitions': [{
                         'name': 'execute_command',
