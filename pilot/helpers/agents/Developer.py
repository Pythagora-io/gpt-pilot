--- conflicted
+++ resolved
@@ -156,29 +156,17 @@
             else:
                 return { "success": True }
 
-<<<<<<< HEAD
-        elif step['type'] == 'code_change':
-            # TODO fix this - the problem is in GPT response that sometimes doesn't return the correct JSON structure
-            if 'code_change' not in step:
-                data = step
-            else:
-                data = step['code_change']
-
-            data = self.replace_old_code_comments([data])[0]
-
-            self.project.save_file(data)
-            # TODO end
-            return {"success": True}
-=======
         # TODO fix this - the problem is in GPT response that sometimes doesn't return the correct JSON structure
         if 'code_change' not in step:
             data = step
         else:
             data = step['code_change']
+
+        data = self.replace_old_code_comments([data])[0]
+
         self.project.save_file(data)
         # TODO end
         return {"success": True}
->>>>>>> 37302a31
 
     def step_command_run(self, convo, step, i, success_with_cli_response=False):
         logger.info('Running command: %s', step['command'])
