import json
import os
import re
from typing import Tuple
from utils.style import color_yellow_bold, color_cyan, color_white_bold, color_green
from const.common import IGNORE_FOLDERS, STEPS
from database.database import delete_unconnected_steps_from, delete_all_app_development_data, update_app_status
from const.ipc import MESSAGE_TYPE
from prompts.prompts import ask_user
from helpers.exceptions.TokenLimitError import TokenLimitError
from utils.questionary import styled_text
from helpers.files import get_files_content, clear_directory, update_file
from helpers.cli import build_directory_tree
from helpers.agents.TechLead import TechLead
from helpers.agents.Developer import Developer
from helpers.agents.Architect import Architect
from helpers.agents.ProductOwner import ProductOwner

from database.models.development_steps import DevelopmentSteps
from database.models.file_snapshot import FileSnapshot
from database.models.files import File
from logger.logger import logger
from utils.dot_gpt_pilot import DotGptPilot


class Project:
    def __init__(self, args, name=None, project_description=None, clarifications=None, user_stories=None,
                 user_tasks=None, architecture=None, development_plan=None, current_step=None, ipc_client_instance=None,
                 enable_dot_pilot_gpt=True):
        """
        Initialize a project.

        Args:
            args (dict): Project arguments - app_id, (app_type, name), user_id, email, password, step
            name (str, optional): Project name. Default is None.
            description (str, optional): Project description. Default is None.
            user_stories (list, optional): List of user stories. Default is None.
            user_tasks (list, optional): List of user tasks. Default is None.
            architecture (str, optional): Project architecture. Default is None.
            development_plan (str, optional): Development plan. Default is None.
            current_step (str, optional): Current step in the project. Default is None.
        """
        self.args = args
        self.llm_req_num = 0
        self.command_runs_count = 0
        self.user_inputs_count = 0
        self.checkpoints = {
            'last_user_input': None,
            'last_command_run': None,
            'last_development_step': None,
        }
        # TODO make flexible
        self.root_path = ''
        self.skip_until_dev_step = None
        self.skip_steps = None

        self.ipc_client_instance = ipc_client_instance

        # self.restore_files({dev_step_id_to_start_from})

        self.finished = args.get('status') == 'finished'
        self.current_step = current_step
        self.name = name
        self.project_description = project_description
        self.clarifications = clarifications
        self.user_stories = user_stories
        self.user_tasks = user_tasks
        self.architecture = architecture
        self.development_plan = development_plan
        self.dot_pilot_gpt = DotGptPilot(log_chat_completions=enable_dot_pilot_gpt)

    def set_root_path(self, root_path: str):
        self.root_path = root_path
        self.dot_pilot_gpt.with_root_path(root_path)

    def start(self):
        """
        Start the project.
        """
        self.project_manager = ProductOwner(self)
        self.project_manager.get_project_description()

        self.project_manager.get_user_stories()
        # self.user_tasks = self.project_manager.get_user_tasks()

        self.architect = Architect(self)
        self.architect.get_architecture()

        self.developer = Developer(self)
        self.developer.set_up_environment()

        self.tech_lead = TechLead(self)
        self.tech_lead.create_development_plan()

        if self.finished:  # once project is finished no need to load all development steps
            print(color_green("✅  Coding"))
            return

        # TODO move to constructor eventually
        if self.args['step'] is not None and STEPS.index(self.args['step']) < STEPS.index('coding'):
            clear_directory(self.root_path)
            delete_all_app_development_data(self.args['app_id'])
            self.skip_steps = False

        if 'skip_until_dev_step' in self.args:
            self.skip_until_dev_step = self.args['skip_until_dev_step']
            if self.args['skip_until_dev_step'] == '0':
                clear_directory(self.root_path)
                delete_all_app_development_data(self.args['app_id'])
                self.skip_steps = False
            # TODO: https://github.com/Pythagora-io/gpt-pilot/issues/199 `git checkout`
            # elif self.skip_until_dev_step is not None:
            #     should_overwrite_files = ''
            #     while should_overwrite_files != 'y' or should_overwrite_files != 'n':
            #         should_overwrite_files = styled_text(
            #             self,
            #             f'Do you want to overwrite the dev step {self.args["skip_until_dev_step"]} code with system changes? Type y/n',
            #             ignore_user_input_count=True
            #         )
            #
            #         logger.info('should_overwrite_files: %s', should_overwrite_files)
            #         if should_overwrite_files == 'n':
            #             break
            #         elif should_overwrite_files == 'y':
            #             FileSnapshot.delete().where(
            #                 FileSnapshot.app == self.app and FileSnapshot.development_step == self.skip_until_dev_step).execute()
            #             self.save_files_snapshot(self.skip_until_dev_step)
            #             break
        # TODO END

        self.dot_pilot_gpt.write_project(self)
        print(json.dumps({
            "project_stage": "coding"
        }), type='info')
        self.developer.start_coding()

    def finish(self):
        """
        Finish the project.
        """
        while True:
            feature_description = ask_user(self, "Project is finished! Do you want to add any features or changes? "
                                                 "If yes, describe it here and if no, just press ENTER",
                                           require_some_input=False)

            if feature_description == '':
                return

            self.tech_lead.create_feature_plan(feature_description)
            self.developer.start_coding()
            self.tech_lead.create_feature_summary(feature_description)

    def get_directory_tree(self, with_descriptions=False):
        """
        Get the directory tree of the project.

        Args:
            with_descriptions (bool, optional): Whether to include descriptions. Default is False.

        Returns:
            dict: The directory tree.
        """
        # files = {}
        # if with_descriptions and False:
        #     files = File.select().where(File.app_id == self.args['app_id'])
        #     files = {snapshot.name: snapshot for snapshot in files}
        # return build_directory_tree_with_descriptions(self.root_path, ignore=IGNORE_FOLDERS, files=files, add_descriptions=False)
        return build_directory_tree(self.root_path, ignore=IGNORE_FOLDERS)

    def get_test_directory_tree(self):
        """
        Get the directory tree of the tests.

        Returns:
            dict: The directory tree of tests.
        """
        # TODO remove hardcoded path
        return build_directory_tree(self.root_path + '/tests', ignore=IGNORE_FOLDERS)

    def get_all_coded_files(self):
        """
        Get all coded files in the project.

        Returns:
            list: A list of coded files = [{'path': '', 'content': '', 'language': ''}]
        """
        # TODO: https://github.com/Pythagora-io/gpt-pilot/issues/199 I think we should just delete the commented block below
        files = get_files_content(self.root_path)

        # files = File.select().where(File.app_id == self.args['app_id'])
        #
        # # TODO temporary fix to eliminate files that are not in the project
        # files = [file for file in files if len(FileSnapshot.select().where(FileSnapshot.file_id == file.id)) > 0]
        # # TODO END
        #
        # files = self.get_files([file.path + '/' + file.name for file in files])
        #
        # # TODO temporary fix to eliminate files that are not in the project
        # files = [file for file in files if file['content'] != '']
        # # TODO END

        return files

    def get_files(self, files):
        """
        Get file contents.

        Args:
            files (list): List of file paths.

        Returns:
            list: A list of files with content.
        """
        files_with_content = []
        for file_path in files:
            # TODO this is a hack, fix it
            try:
                name = os.path.basename(file_path)
                relative_path, full_path = self.get_full_file_path(file_path, name)
                file_content = open(full_path, 'r').read()
            except OSError:
                file_content = ''

            files_with_content.append({
                "path": file_path,
                "content": file_content
            })
        return files_with_content

    def save_file(self, data):
        """
        Save a file.

        Args:
            data: { name: 'hello.py', path: 'path/to/hello.py', content: 'print("Hello!")' }
        """
        name = data['name'] if 'name' in data and data['name'] != '' else os.path.basename(data['path'])
        path = data['path'] if 'path' in data else name

<<<<<<< HEAD
        data['path'], data['full_path'] = self.get_full_file_path(data['path'], data['name'])
        # Write the file to disk
        update_file(data['full_path'], data['content'])

        # TODO: https://github.com/Pythagora-io/gpt-pilot/issues/199 at the end of the task `git commit`
        # (File.insert(app=self.app, path=data['path'], name=data['name'], full_path=data['full_path'])
        #  .on_conflict(
        #     conflict_target=[File.app, File.name, File.path],
        #     preserve=[],
        #     update={'name': data['name'], 'path': data['path'], 'full_path': data['full_path']})
        #  .execute())
=======
        path, full_path = self.get_full_file_path(path, name)
        update_file(full_path, data['content'])

        (File.insert(app=self.app, path=path, name=name, full_path=full_path)
         .on_conflict(
            conflict_target=[File.app, File.name, File.path],
            preserve=[],
            update={'name': name, 'path': path, 'full_path': full_path})
         .execute())
>>>>>>> f801d5e9

    def get_full_file_path(self, file_path: str, file_name: str) -> Tuple[str, str]:
        file_name = os.path.basename(file_name)

        if file_path.startswith(self.root_path):
            file_path = file_path.replace(self.root_path, '')

        if file_path == file_name:
            file_path = ''
        else:
            are_windows_paths = '\\' in file_path or '\\' in file_name or '\\' in self.root_path
            if are_windows_paths:
                file_path = file_path.replace('\\', '/')

            # Force all paths to be relative to the workspace
            file_path = re.sub(r'^(\w+:/|[/~.]+)', '', file_path, 1)

            # file_path should not include the file name
            if file_path == file_name:
                file_path = ''
            elif file_path.endswith('/' + file_name):
                file_path = file_path.replace('/' + file_name, '')
            elif file_path.endswith('/'):
                file_path = file_path[:-1]

        absolute_path = self.root_path + '/' + file_name if file_path == '' \
            else self.root_path + '/' + file_path + '/' + file_name

        return file_path, absolute_path

    def save_files_snapshot(self, development_step_id):
        # TODO: https://github.com/Pythagora-io/gpt-pilot/issues/199
        # files = get_files_content(self.root_path, ignore=IGNORE_FOLDERS)
        # development_step, created = DevelopmentSteps.get_or_create(id=development_step_id)
        #
        # for file in files:
        #     print(color_cyan(f'Saving file {(file["path"])}/{file["name"]}'))
        #     # TODO this can be optimized so we don't go to the db each time
        #     file_in_db, created = File.get_or_create(
        #         app=self.app,
        #         name=file['name'],
        #         path=file['path'],
        #         full_path=file['full_path'],
        #     )
        #
        #     file_snapshot, created = FileSnapshot.get_or_create(
        #         app=self.app,
        #         development_step=development_step,
        #         file=file_in_db,
        #         defaults={'content': file.get('content', '')}
        #     )
        #     file_snapshot.content = file['content']
        #     file_snapshot.save()
        pass

    def restore_files(self, development_step_id):
        # TODO: https://github.com/Pythagora-io/gpt-pilot/issues/199
        # development_step = DevelopmentSteps.get(DevelopmentSteps.id == development_step_id)
        # file_snapshots = FileSnapshot.select().where(FileSnapshot.development_step == development_step)
        #
        # clear_directory(self.root_path, IGNORE_FOLDERS)
        # for file_snapshot in file_snapshots:
        #     update_file(file_snapshot.file.full_path, file_snapshot.content)
        pass

    def delete_all_steps_except_current_branch(self):
        delete_unconnected_steps_from(self.checkpoints['last_development_step'], 'previous_step')
        delete_unconnected_steps_from(self.checkpoints['last_command_run'], 'previous_step')
        delete_unconnected_steps_from(self.checkpoints['last_user_input'], 'previous_step')

    def ask_for_human_intervention(self, message, description=None, cbs={}, convo=None, is_root_task=False):
        answer = ''
        question = color_yellow_bold(message)

        if description is not None:
            question += '\n' + '-' * 100 + '\n' + color_white_bold(description) + '\n' + '-' * 100 + '\n'

        reset_branch_id = None if convo is None else convo.save_branch()

        while answer != 'continue':
            answer = ask_user(self, question,
                              require_some_input=False,
                              hint='If something is wrong, tell me or type "continue" to continue.')

            try:
                if answer in cbs:
                    return cbs[answer](convo)
                elif answer != '':
                    return {'user_input': answer}
            except TokenLimitError as e:
                if is_root_task and answer not in cbs and answer != '':
                    convo.load_branch(reset_branch_id)
                    return {'user_input': answer}
                else:
                    raise e

    def log(self, text, message_type):
        if self.ipc_client_instance is None or self.ipc_client_instance.client is None:
            print(text)
        else:
            self.ipc_client_instance.send({
                'type': MESSAGE_TYPE[message_type],
                'content': str(text),
            })
            if message_type == MESSAGE_TYPE['user_input_request']:
                return self.ipc_client_instance.listen()<|MERGE_RESOLUTION|>--- conflicted
+++ resolved
@@ -237,29 +237,16 @@
         name = data['name'] if 'name' in data and data['name'] != '' else os.path.basename(data['path'])
         path = data['path'] if 'path' in data else name
 
-<<<<<<< HEAD
-        data['path'], data['full_path'] = self.get_full_file_path(data['path'], data['name'])
-        # Write the file to disk
-        update_file(data['full_path'], data['content'])
+        path, full_path = self.get_full_file_path(path, name)
+        update_file(full_path, data['content'])
 
         # TODO: https://github.com/Pythagora-io/gpt-pilot/issues/199 at the end of the task `git commit`
-        # (File.insert(app=self.app, path=data['path'], name=data['name'], full_path=data['full_path'])
+        # (File.insert(app=self.app, path=path, name=name, full_path=full_path)
         #  .on_conflict(
         #     conflict_target=[File.app, File.name, File.path],
         #     preserve=[],
-        #     update={'name': data['name'], 'path': data['path'], 'full_path': data['full_path']})
+        #     update={'name': name, 'path': path, 'full_path': full_path})
         #  .execute())
-=======
-        path, full_path = self.get_full_file_path(path, name)
-        update_file(full_path, data['content'])
-
-        (File.insert(app=self.app, path=path, name=name, full_path=full_path)
-         .on_conflict(
-            conflict_target=[File.app, File.name, File.path],
-            preserve=[],
-            update={'name': name, 'path': path, 'full_path': full_path})
-         .execute())
->>>>>>> f801d5e9
 
     def get_full_file_path(self, file_path: str, file_name: str) -> Tuple[str, str]:
         file_name = os.path.basename(file_name)
