import json
import re
import subprocess
import uuid
from os.path import sep

from utils.style import color_yellow, color_yellow_bold, color_red_bold
from database.database import save_development_step
from helpers.exceptions import TokenLimitError, ApiError
from utils.function_calling import parse_agent_response, FunctionCallSet
from utils.llm_connection import create_gpt_chat_completion
from utils.utils import get_prompt, get_sys_message, capitalize_first_word_with_underscores
from logger.logger import logger
from prompts.prompts import ask_user
from const.llm import END_RESPONSE
from helpers.cli import running_processes
from helpers import Agent


class AgentConvo:
    agent: Agent
    """
    Represents a conversation with an agent.

    Args:
        agent: An instance of the agent participating in the conversation.
    """

<<<<<<< HEAD
    def __init__(self, agent: Agent):
=======
    def __init__(self, agent, temperature: float = 0.7):
>>>>>>> 7bb1e1a1
        # [{'role': 'system'|'user'|'assistant', 'content': ''}, ...]
        self.messages: list[dict] = []
        self.branches = {}
        self.log_to_user = True
        self.agent = agent
        self.high_level_step = self.agent.project.current_step
        self.temperature = temperature

        # add system message
        system_message = get_sys_message(self.agent.role, self.agent.project.args)
        logger.info('\n>>>>>>>>>> System Prompt >>>>>>>>>>\n%s\n>>>>>>>>>>>>>>>>>>>>>>>>>>>>>>>>>>>',
                    system_message['content'])
        self.messages.append(system_message)

    def send_message(self, prompt_path=None, prompt_data=None, function_calls: FunctionCallSet = None, should_log_message=True):
        """
        Sends a message in the conversation.

        Args:
            prompt_path: The path to a prompt.
            prompt_data: Data associated with the prompt.
            function_calls: Optional function calls to be included in the message.
            should_log_message: Flag if final response should be logged.
        Returns:
            The response from the agent.
        """
        # craft message
        self.construct_and_add_message_from_prompt(prompt_path, prompt_data)

        # TODO: move this if block (and the other below) to Developer agent - https://github.com/Pythagora-io/gpt-pilot/issues/91#issuecomment-1751964079
        # check if we already have the LLM response saved
        if hasattr(self.agent, 'save_dev_steps') and self.agent.save_dev_steps:
            self.agent.project.llm_req_num += 1

        self.agent.project.finish_loading()

        try:
            self.replace_files()
<<<<<<< HEAD
            response = create_gpt_chat_completion(self.messages, self.high_level_step, self.agent.project, self.agent.model,
                                                  function_calls=function_calls, prompt_data=prompt_data)
=======
            response = create_gpt_chat_completion(self.messages, self.high_level_step, self.agent.project,
                                                  function_calls=function_calls, prompt_data=prompt_data,
                                                  temperature=self.temperature)
>>>>>>> 7bb1e1a1
        except TokenLimitError as e:
            save_development_step(self.agent.project, prompt_path, prompt_data, self.messages, '', str(e))
            raise e

        # TODO: move this code to Developer agent - https://github.com/Pythagora-io/gpt-pilot/issues/91#issuecomment-1751964079
        if hasattr(self.agent, 'save_dev_steps') and self.agent.save_dev_steps:
            save_development_step(self.agent.project, prompt_path, prompt_data, self.messages, response)

        # TODO handle errors from OpenAI
        # It's complicated because calling functions are expecting different types of responses - string or tuple
        # https://github.com/Pythagora-io/gpt-pilot/issues/165 & #91
        if response == {} or response is None:
            # This should never happen since we're raising ApiError in create_gpt_chat_completion
            # Leaving this in place in case there's a case where this can still happen
            logger.error('Aborting with "OpenAI API error happened"')
            print(color_red_bold('There was an error talking to OpenAI API. Please try again later.'))
            payload_size_kb = len(json.dumps(self.messages)) // 1000
            raise ApiError(f"Unknown API error (prompt: {prompt_path}, request size: {payload_size_kb}KB)")

        try:
            response = parse_agent_response(response, function_calls)
        except (KeyError, json.JSONDecodeError) as err:
            logger.error("Error while parsing LLM response: {err.__class__.__name__}: {err}")
            print(color_red_bold(f'There was an error parsing LLM response: \"{err.__class__.__name__}: {err}\". Please try again later.'))
            raise ApiError(f"Error parsing LLM response: {err.__class__.__name__}: {err}: Response text: {response}") from err

        message_content = self.format_message_content(response, function_calls)

        # TODO we need to specify the response when there is a function called
        # TODO maybe we can have a specific function that creates the GPT response from the function call
        logger.info('\n>>>>>>>>>> Assistant Prompt >>>>>>>>>>\n%s\n>>>>>>>>>>>>>>>>>>>>>>>>>>>>>>>>>>>>>>',
                    message_content)
        self.messages.append({"role": "assistant", "content": message_content})
        if should_log_message:
            self.log_message(message_content)

        return response

    def format_message_content(self, response, function_calls):
        # TODO remove this once the database is set up properly
        if isinstance(response, str):
            return response
        else:
            # string_response = []
            # for key, value in response.items():
            #     string_response.append(f'# {key}')
            #
            #     if isinstance(value, list):
            #         if 'to_message' in function_calls:
            #             string_response.append(function_calls['to_message'](value))
            #         elif len(value) > 0 and isinstance(value[0], dict):
            #             string_response.extend([
            #                 f'##{i}\n' + array_of_objects_to_string(d)
            #                 for i, d in enumerate(value)
            #             ])
            #         else:
            #             string_response.extend(['- ' + r for r in value])
            #     else:
            #         string_response.append(str(value))
            #
            # return '\n'.join(string_response)
            return json.dumps(response)
        # TODO END

    def continuous_conversation(self, prompt_path, prompt_data, function_calls=None):
        """
        Conducts a continuous conversation with the agent.

        Args:
            prompt_path: The path to a prompt.
            prompt_data: Data associated with the prompt.
            function_calls: Optional function calls to be included in the conversation.

        Returns:
            List of accepted messages in the conversation.
        """
        self.log_to_user = False
        accepted_messages = []
        response = self.send_message(prompt_path, prompt_data, function_calls)

        # Continue conversation until GPT response equals END_RESPONSE
        while response != END_RESPONSE:
            user_message = ask_user(self.agent.project,
                                    'Do you want to add anything else? If not, just press ENTER.',
                                    hint=response,
                                    require_some_input=False)

            if user_message == "":
                accepted_messages.append(response)

            logger.info('\n>>>>>>>>>> User Message >>>>>>>>>>\n%s\n>>>>>>>>>>>>>>>>>>>>>>>>>>>>>>>>>', user_message)
            self.messages.append({"role": "user", "content": user_message})
            response = self.send_message(None, None, function_calls)

        self.log_to_user = True
        return accepted_messages

    def save_branch(self, branch_name=None):
        if branch_name is None:
            branch_name = str(uuid.uuid4())
        self.branches[branch_name] = self.messages.copy()
        return branch_name

    def load_branch(self, branch_name, reload_files=True):
        self.messages = self.branches[branch_name].copy()
        if reload_files:
            # TODO make this more flexible - with every message, save metadata so every time we load a branch, reconstruct all messages from scratch
            self.replace_files()

    def replace_files(self):
        files = self.agent.project.get_all_coded_files()
        for msg in self.messages:
            if msg['role'] == 'user':
                new_content = self.replace_files_in_one_message(files, msg["content"])
                if new_content != msg["content"]:
                    msg["content"] = new_content

    def replace_files_in_one_message(self, files, message):
        # This needs to EXACTLY match the formatting in `files_list.prompt`
        replacement_lines = ["\n---START_OF_FILES---"]
        for file in files:
            path = f"{file['path']}{sep}{file['name']}"
            content = file['content']
            replacement_lines.append(f"**{path}** ({ file['lines_of_code'] } lines of code):\n```\n{content}\n```\n")
        replacement_lines.append("---END_OF_FILES---\n")
        replacement = "\n".join(replacement_lines)

        def replace_cb(_m):
            return replacement

        pattern = r"\n---START_OF_FILES---\n(.*?)\n---END_OF_FILES---\n"
        return re.sub(pattern, replace_cb, message, flags=re.MULTILINE|re.DOTALL)

    @staticmethod
    def escape_specials(s):
        s = s.replace("\\", "\\\\")

        # List of sequences to preserve
        sequences_to_preserve = [
            # todo check if needed "\\\\",  # Backslash - note: probably not eg. paths on Windows
            "\\'",  # Single quote
            '\\"',  # Double quote
            # todo check if needed '\\a',  # ASCII Bell (BEL)
            # todo check if needed '\\b',  # ASCII Backspace (BS) - note: different from regex \b
            # todo check if needed '\\f',  # ASCII Formfeed (FF)
            '\\n',  # ASCII Linefeed (LF)
            # todo check if needed '\\r',  # ASCII Carriage Return (CR)
            '\\t',  # ASCII Horizontal Tab (TAB)
            # todo check if needed '\\v'  # ASCII Vertical Tab (VT)
        ]

        for seq in sequences_to_preserve:
            s = s.replace('\\\\' + seq[-1], seq)
        return s

    def convo_length(self):
        return len([msg for msg in self.messages if msg['role'] != 'system'])

    def log_message(self, content):
        """
        Logs a message in the conversation.

        Args:
            content: The content of the message to be logged.
        """
        print_msg = capitalize_first_word_with_underscores(self.high_level_step)
        if self.log_to_user:
            if self.agent.project.checkpoints['last_development_step'] is not None:
                dev_step_msg = f'\nDev step {str(self.agent.project.checkpoints["last_development_step"]["id"])}\n'
                print(color_yellow_bold(dev_step_msg), end='')
                logger.info(dev_step_msg)
            print(f"\n{content}\n", type='local')
        logger.info(f"{print_msg}: {content}\n")

    def to_context_prompt(self):
        logger.info(f'to_context_prompt({self.agent.project.current_step})')

        # TODO: get dependencies & versions from the project (package.json, requirements.txt, pom.xml, etc.)
        # Ideally, the LLM could do this, and we update it on load & whenever the file changes
        # ...or LLM generates a script for `.gpt-pilot/get_dependencies` that we run
        # https://github.com/Pythagora-io/gpt-pilot/issues/189
        return get_prompt('development/context.prompt', self.agent.model, {
            'directory_tree': self.agent.project.get_directory_tree(),
            'running_processes': running_processes,
        })

    def to_playground(self):
        # Internal function to help debugging in OpenAI Playground, not to be used in production
        with open('const/convert_to_playground_convo.js', 'r', encoding='utf-8') as file:
            content = file.read()
        process = subprocess.Popen('pbcopy', stdin=subprocess.PIPE)
        process.communicate(content.replace('{{messages}}', str(self.messages)).encode('utf-8'))

    def remove_last_x_messages(self, x):
        logger.info('removing last %d messages: %s', x, self.messages[-x:])
        self.messages = self.messages[:-x]

    def construct_and_add_message_from_prompt(self, prompt_path, prompt_data):
        if prompt_path is not None and prompt_data is not None:
            prompt = get_prompt(prompt_path, self.agent.model, prompt_data)
            logger.info('\n>>>>>>>>>> User Prompt >>>>>>>>>>\n%s\n>>>>>>>>>>>>>>>>>>>>>>>>>>>>>>>>>', prompt)
            self.messages.append({"role": "user", "content": prompt})<|MERGE_RESOLUTION|>--- conflicted
+++ resolved
@@ -26,11 +26,7 @@
         agent: An instance of the agent participating in the conversation.
     """
 
-<<<<<<< HEAD
-    def __init__(self, agent: Agent):
-=======
-    def __init__(self, agent, temperature: float = 0.7):
->>>>>>> 7bb1e1a1
+    def __init__(self, agent: Agent, temperature: float = 0.7):
         # [{'role': 'system'|'user'|'assistant', 'content': ''}, ...]
         self.messages: list[dict] = []
         self.branches = {}
@@ -69,14 +65,9 @@
 
         try:
             self.replace_files()
-<<<<<<< HEAD
             response = create_gpt_chat_completion(self.messages, self.high_level_step, self.agent.project, self.agent.model,
-                                                  function_calls=function_calls, prompt_data=prompt_data)
-=======
-            response = create_gpt_chat_completion(self.messages, self.high_level_step, self.agent.project,
                                                   function_calls=function_calls, prompt_data=prompt_data,
                                                   temperature=self.temperature)
->>>>>>> 7bb1e1a1
         except TokenLimitError as e:
             save_development_step(self.agent.project, prompt_path, prompt_data, self.messages, '', str(e))
             raise e
