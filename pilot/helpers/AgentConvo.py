--- conflicted
+++ resolved
@@ -14,11 +14,8 @@
 from prompts.prompts import ask_user
 from const.llm import END_RESPONSE
 from helpers.cli import running_processes
-<<<<<<< HEAD
 from helpers import Agent
-=======
 from utils.telemetry import telemetry
->>>>>>> bf2e8193
 
 
 class AgentConvo:
