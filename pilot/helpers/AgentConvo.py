--- conflicted
+++ resolved
@@ -195,11 +195,7 @@
         print_msg = capitalize_first_word_with_underscores(self.high_level_step)
         if self.log_to_user:
             if self.agent.project.checkpoints['last_development_step'] is not None:
-<<<<<<< HEAD
-                print(colored("\nDev step ", 'yellow') + colored(str(self.agent.project.checkpoints['last_development_step']), 'yellow', attrs=['bold']) + '\n', end='')
-=======
-                print(yellow("\nDev step ") + yellow(bold(self.agent.project.checkpoints['last_development_step'])) + '\n', end='')
->>>>>>> 0488358c
+                print(yellow("\nDev step ") + yellow(bold(str(self.agent.project.checkpoints['last_development_step']))) + '\n', end='')
             print(f"\n{content}\n")
         logger.info(f"{print_msg}: {content}\n")
 
