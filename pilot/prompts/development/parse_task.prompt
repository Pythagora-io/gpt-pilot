--- conflicted
+++ resolved
@@ -31,17 +31,10 @@
     {
       "type": "command",
       "command": {
-<<<<<<< HEAD
-        "command": "ls",
+        "command": "mv ./index.js ./public/index.js"",
         "timeout": 5000,
-        "success_message": "README.md",
-        "command_id": "check_existence_of_readme_file"
-=======
-        "command": "mv ./index.js ./public/index.js"",
-        "timeout": "5000",
         "success_message": "",
         "command_id": "move_index_file"
->>>>>>> c7bd3da4
       }
     }
   ]
