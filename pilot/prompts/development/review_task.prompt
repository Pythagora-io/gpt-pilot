You are working on a App called "{{ name }}" and your job is to review changes made.

Here is a high level description of "{{ name }}":
```
{{ app_summary }}
```
{{ features_list }}
Development process of this app was split into smaller tasks. Here is the list of all tasks:
```{% for task in tasks %}
{{ loop.index }}. {{ task['description'] }}
{% endfor %}
```
You are currently working on task "{{ current_task }}" and you have to focus only on that task.

A part of the app is already finished.
<<<<<<< HEAD
{{ custom_files_list }}
=======
{{ files_list }}
>>>>>>> bb5010a7

{% if all_feedbacks -%}While working on this task, your colleague who is testing the app "{{ name }}" sent you some additional information on what doesn't work as intended or what should be added. Here are all the inputs he sent you:
```{% for feedback in all_feedbacks %}
{{ loop.index }}. {{ feedback }}
{% endfor %}
```

After you got each of these additional inputs, you tried to fix it as part of this task. {% endif %}Files that were modified during implementation of the task are:
```
{{ modified_files }}
```

Now I will show you how those files looked before this task implementation started. If a file is listed as the file that changed but is not in this list that means it was created during this task. Here are files before implementation of this task:

---start_of_files_at_start_of_task---{% if files_at_start_of_task|length > 0 %}
{% for file in files_at_start_of_task %}
**{{ file.path }}/{{ file.name }}** ({{ file.lines_of_code }} lines of code):
```
{{ file.content }}
```
{% endfor %}{% endif -%}---end_of_files_at_start_of_task---

**IMPORTANT**
You have to review this task implementation. You are known to be very strict with your reviews and very good at noticing bugs but you don't mind minor changes like refactoring, adding or removing logs and so on. You think twice through all information given before giving any conclusions.

Each task goes through multiple reviews and you have to focus only on your part of review.
In this review, your goal is to check:
1. If there are some functionalities that were removed but are still needed.
2. If new files or functions are created but never called or used.
3. If there is some "dead code" that should be removed.
4. If there is some duplicate code resulting from refactoring or moving code into separate classes or files.

If everything is ok respond only with "DONE" and nothing else. Do NOT respond with thoughts, reasoning, explanations or anything similar if everything is ok, respond just with "DONE".

If you find any of these 4 mistakes, describe in detail what has to be changed.

{{ execution_order }}

{{ relative_paths }}<|MERGE_RESOLUTION|>--- conflicted
+++ resolved
@@ -13,11 +13,7 @@
 You are currently working on task "{{ current_task }}" and you have to focus only on that task.
 
 A part of the app is already finished.
-<<<<<<< HEAD
-{{ custom_files_list }}
-=======
 {{ files_list }}
->>>>>>> bb5010a7
 
 {% if all_feedbacks -%}While working on this task, your colleague who is testing the app "{{ name }}" sent you some additional information on what doesn't work as intended or what should be added. Here are all the inputs he sent you:
 ```{% for feedback in all_feedbacks %}
