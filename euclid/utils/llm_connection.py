import requests
import os
import json
import tiktoken
from typing import List
from jinja2 import Environment, FileSystemLoader

from const.llm import MIN_TOKENS_FOR_GPT_RESPONSE, MAX_GPT_MODEL_TOKENS, MAX_QUESTIONS, END_RESPONSE
from logger.logger import logger
from termcolor import colored
from utils.utils import get_prompt_components, escape_json_special_chars
from utils.spinner import spinner_start, spinner_stop


def connect_to_llm():
    pass


def get_prompt(prompt_name, data=None):
    if data is None:
        data = {}

    data.update(get_prompt_components())

    logger.debug(f"Getting prompt for {prompt_name}")  # logging here
    # Create a file system loader with the directory of the templates
    file_loader = FileSystemLoader('prompts')

    # Create the Jinja2 environment
    env = Environment(loader=file_loader)

    # Load the template
    template = env.get_template(prompt_name)

    # Render the template with the provided data
    output = template.render(data)

    return output


def get_tokens_in_messages(messages: List[str]) -> int:
    tokenizer = tiktoken.get_encoding("cl100k_base") # GPT-4 tokenizer
    tokenized_messages = [tokenizer.encode(message['content']) for message in messages]
    return sum(len(tokens) for tokens in tokenized_messages)

def num_tokens_from_functions(functions, model="gpt-4"):
        """Return the number of tokens used by a list of functions."""
        encoding = tiktoken.get_encoding("cl100k_base")

        num_tokens = 0
        for function in functions:
            function_tokens = len(encoding.encode(function['name']))
            function_tokens += len(encoding.encode(function['description']))

            if 'parameters' in function:
                parameters = function['parameters']
                if 'properties' in parameters:
                    for propertiesKey in parameters['properties']:
                        function_tokens += len(encoding.encode(propertiesKey))
                        v = parameters['properties'][propertiesKey]
                        for field in v:
                            if field == 'type':
                                function_tokens += 2
                                function_tokens += len(encoding.encode(v['type']))
                            elif field == 'description':
                                function_tokens += 2
                                function_tokens += len(encoding.encode(v['description']))
                            elif field == 'enum':
                                function_tokens -= 3
                                for o in v['enum']:
                                    function_tokens += 3
                                    function_tokens += len(encoding.encode(o))
                            else:
                                print(f"Warning: not supported field {field}")
                    function_tokens += 11

            num_tokens += function_tokens

        num_tokens += 12
        return num_tokens

<<<<<<< HEAD
def create_gpt_chat_completion(messages: List[dict], req_type, min_tokens=MIN_TOKENS_FOR_GPT_RESPONSE,
                               function_calls=None):
    api_key = os.getenv("OPENAI_API_KEY")
    #     tokens_in_messages = get_tokens_in_messages(messages)
    tokens_in_messages = 100
=======
def create_gpt_chat_completion(messages: List[dict], req_type, min_tokens=MIN_TOKENS_FOR_GPT_RESPONSE, function_calls=None):
    tokens_in_messages = round(get_tokens_in_messages(messages) * 1.2) # add 20% to account for not 100% accuracy
    if function_calls is not None:
        tokens_in_messages += round(num_tokens_from_functions(function_calls['definitions']) * 1.2) # add 20% to account for not 100% accuracy
>>>>>>> b82a7b79
    if tokens_in_messages + min_tokens > MAX_GPT_MODEL_TOKENS:
        raise ValueError(f'Too many tokens in messages: {tokens_in_messages}. Please try a different test.')

    gpt_data = {
        'model': 'gpt-4',
        'n': 1,
        'max_tokens': min(4096, MAX_GPT_MODEL_TOKENS - tokens_in_messages),
        'messages': messages,
        'stream': True
    }

    if function_calls is not None:
        gpt_data['functions'] = function_calls['definitions']
        if len(function_calls['definitions']) > 1:
            gpt_data['function_call'] = 'auto'
        else:
            gpt_data['function_call'] = {'name': function_calls['definitions'][0]['name']}

    try:
        response = stream_gpt_completion(gpt_data, req_type)
        return response
    except Exception as e:
        print(
            'The request to OpenAI API failed. Might be due to GPT being down or due to the too large message. It\'s '
            'best if you try again.')
        print(e)


def stream_gpt_completion(data, req_type):
    def return_result(result_data):
        # spinner_stop(spinner)
        return result_data

    # spinner = spinner_start(colored("Waiting for OpenAI API response...", 'yellow'))
    colored("Waiting for OpenAI API response...", 'yellow')
    api_key = os.getenv("OPENAI_API_KEY")

    logger.info(f'Request data: {data}')

    response = requests.post(
        'https://api.openai.com/v1/chat/completions',
        headers={'Content-Type': 'application/json', 'Authorization': 'Bearer ' + api_key},
        json=data,
        stream=True
    )

    # Log the response status code and message
    logger.info(f'Response status code: {response.status_code}')

    if response.status_code != 200:
        print(f'problem with request: {response.text}')
        logger.debug(f'problem with request: {response.text}')
        return return_result({})

    gpt_response = ''
    function_calls = {'name': '', 'arguments': ''}

    for line in response.iter_lines():
        # Ignore keep-alive new lines
        if line:
            line = line.decode("utf-8")  # decode the bytes to string

            if line.startswith('data: '):
                line = line[6:]  # remove the 'data: ' prefix

            # Check if the line is "[DONE]" before trying to parse it as JSON
            if line == "[DONE]":
                continue

            try:
                json_line = json_loads_with_escape(line)
                if json_line['choices'][0]['finish_reason'] == 'function_call':
                    function_calls['arguments'] = json_loads_with_escape(function_calls['arguments'])
                    return return_result({'function_calls': function_calls});

                json_line = json_line['choices'][0]['delta']
            except json.JSONDecodeError:
                logger.error(f'Unable to decode line: {line}')
                continue  # skip to the next line

            if 'function_call' in json_line:
                if 'name' in json_line['function_call']:
                    function_calls['name'] = json_line['function_call']['name']
                    print(f'Function call: {function_calls["name"]}')
                if 'arguments' in json_line['function_call']:
                    function_calls['arguments'] += json_line['function_call']['arguments']
                    print(json_line['function_call']['arguments'], end='', flush=True)
            if 'content' in json_line:
                content = json_line.get('content')
                if content:
                    gpt_response += content
                    print(content, end='', flush=True)

    print('\n')
    if function_calls['arguments'] != '':
        logger.info(f'Response via function call: {function_calls["arguments"]}')
        function_calls['arguments'] = json_loads_with_escape(function_calls['arguments'])
        return return_result({'function_calls': function_calls});
    logger.info(f'Response message: {gpt_response}')
    new_code = postprocessing(gpt_response, req_type)  # TODO add type dynamically
    return return_result({'text': new_code})


def postprocessing(gpt_response, req_type):
    return gpt_response


def json_loads_with_escape(str):
    # return json.loads(escape_json_special_chars(str))
    return json.loads(str)<|MERGE_RESOLUTION|>--- conflicted
+++ resolved
@@ -79,18 +79,10 @@
         num_tokens += 12
         return num_tokens
 
-<<<<<<< HEAD
-def create_gpt_chat_completion(messages: List[dict], req_type, min_tokens=MIN_TOKENS_FOR_GPT_RESPONSE,
-                               function_calls=None):
-    api_key = os.getenv("OPENAI_API_KEY")
-    #     tokens_in_messages = get_tokens_in_messages(messages)
-    tokens_in_messages = 100
-=======
 def create_gpt_chat_completion(messages: List[dict], req_type, min_tokens=MIN_TOKENS_FOR_GPT_RESPONSE, function_calls=None):
     tokens_in_messages = round(get_tokens_in_messages(messages) * 1.2) # add 20% to account for not 100% accuracy
     if function_calls is not None:
         tokens_in_messages += round(num_tokens_from_functions(function_calls['definitions']) * 1.2) # add 20% to account for not 100% accuracy
->>>>>>> b82a7b79
     if tokens_in_messages + min_tokens > MAX_GPT_MODEL_TOKENS:
         raise ValueError(f'Too many tokens in messages: {tokens_in_messages}. Please try a different test.')
 
