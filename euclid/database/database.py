from playhouse.shortcuts import model_to_dict
from peewee import *
from termcolor import colored
from functools import reduce
import operator

from utils.utils import hash_data
from database.models.components.base_models import database
from database.models.user import User
from database.models.app import App
from database.models.project_description import ProjectDescription
from database.models.user_stories import UserStories
from database.models.user_tasks import UserTasks
from database.models.architecture import Architecture
from database.models.development_planning import DevelopmentPlanning
from database.models.development_steps import DevelopmentSteps
from database.models.environment_setup import EnvironmentSetup
from database.models.development import Development
from database.models.file_snapshot import FileSnapshot
from database.models.command_runs import CommandRuns
from database.models.user_inputs import UserInputs


def save_user(user_id, email, password):
    try:
        user = User.get(User.id == user_id)
        return user
    except DoesNotExist:
        try:
            return User.create(id=user_id, email=email, password=password)
        except IntegrityError as e:
            existing_user = User.get(User.email == email)
            return existing_user


def get_user(user_id=None, email=None):
    if not user_id and not email:
        raise ValueError("Either user_id or email must be provided")

    query = []
    if user_id:
        query.append(User.id == user_id)
    if email:
        query.append(User.email == email)

    try:
        user = User.get(reduce(operator.or_, query))
        return user
    except DoesNotExist:
        raise ValueError("No user found with provided id or email")


def save_app(args):
    try:
        app = App.get(App.id == args['app_id'])
    except DoesNotExist:
        try:
            user = get_user(user_id=args['user_id'])
        except ValueError:
            user = save_user(args['user_id'], args['email'], args['password'])
        app = App.create(id=args['app_id'], user=user, app_type=args['app_type'], name=args['name'])

    return app


def save_progress(app_id, step, data):
    progress_table_map = {
        'project_description': ProjectDescription,
        'user_stories': UserStories,
        'user_tasks': UserTasks,
        'architecture': Architecture,
        'development_planning': DevelopmentPlanning,
        'environment_setup': EnvironmentSetup,
        'development': Development,
    }

    data['step'] = step

    ProgressTable = progress_table_map.get(step)
    if not ProgressTable:
        raise ValueError(f"Invalid step: {step}")

    app = get_app(app_id)

    # Use the get_or_create method, which attempts to retrieve a record
    # or creates a new one if it does not exist.
    progress, created = ProgressTable.get_or_create(app=app, defaults=data)

    # If the record was not created, it already existed and we should update it
    if not created:
        for key, value in data.items():
            setattr(progress, key, value)
        progress.save()

    return progress


def get_app(app_id):
    try:
        app = App.get(App.id == app_id)
        return app
    except DoesNotExist:
        raise ValueError(f"No app with id: {app_id}")


def get_progress_steps(app_id, step=None):
    progress_table_map = {
        'project_description': ProjectDescription,
        'user_stories': UserStories,
        'user_tasks': UserTasks,
        'architecture': Architecture,
        'development_planning': DevelopmentPlanning,
        'environment_setup': EnvironmentSetup,
        'development': Development,
    }

    if step:
        ProgressTable = progress_table_map.get(step)
        if not ProgressTable:
            raise ValueError(f"Invalid step: {step}")

        try:
            progress = ProgressTable.get(ProgressTable.app_id == app_id)
            return model_to_dict(progress)
        except DoesNotExist:
            return None
    else:
        steps = {}
        for step, ProgressTable in progress_table_map.items():
            try:
                progress = ProgressTable.get(ProgressTable.app_id == app_id)
                steps[step] = model_to_dict(progress)
            except DoesNotExist:
                steps[step] = None

        return steps


def save_development_step(app_id, prompt_path, prompt_data, llm_req_num, messages, response):
    app = get_app(app_id)
    hash_id = hash_data({
        'prompt_path': prompt_path,
        'prompt_data': {k: v for k, v in prompt_data.items() if k not in {"directory_tree"}},
        'llm_req_num': llm_req_num
    })
    try:
        inserted_id = (DevelopmentSteps
                       .insert(app=app, hash_id=hash_id, messages=messages, llm_response=response)
                       .on_conflict(conflict_target=[DevelopmentSteps.app, DevelopmentSteps.hash_id],
                                    preserve=[DevelopmentSteps.messages, DevelopmentSteps.llm_response],
                                    update={})
                       .execute())

        dev_step = DevelopmentSteps.get_by_id(inserted_id)
        print(colored(f"Saved DEV step => {dev_step.id}", "yellow"))
    except IntegrityError:
        print(f"A Development Step with hash_id {hash_id} already exists.")
        return None
    return dev_step


def get_db_model_from_hash_id(data_to_hash, model, app_id):
    hash_id = hash_data(data_to_hash)
    try:
        db_row = model.get((model.hash_id == hash_id) & (model.app == app_id))
    except DoesNotExist:
        return None
    return db_row


def hash_and_save_step(Model, app_id, hash_data_args, data_fields, message):
    app = get_app(app_id)
    hash_id = hash_data(hash_data_args)

    data_to_insert = {
        'app': app,
        'hash_id': hash_id
    }
    for field, value in data_fields.items():
        data_to_insert[field] = value

    try:
        inserted_id = (Model
                       .insert(**data_to_insert)
                       .on_conflict(conflict_target=[Model.app, Model.hash_id],
                                    preserve=[field for field in data_fields.keys()],
                                    update={})
                       .execute())

        record = Model.get_by_id(inserted_id)
        print(colored(f"{message} with id {record.id}", "yellow"))
    except IntegrityError:
        print(f"A record with hash_id {hash_id} already exists for {Model.__name__}.")
        return None
    return record


def save_command_run(project, command, cli_response):
    hash_data_args = {
        'command': command,
        'command_runs_count': project.command_runs_count,
    }
    data_fields = {
        'command': command,
        'cli_response': cli_response,
    }
    return hash_and_save_step(CommandRuns, project.args['app_id'], hash_data_args, data_fields, "Saved Command Run")


def get_command_run_from_hash_id(project, command):
    data_to_hash = {
        'command': command,
        'command_runs_count': project.command_runs_count
    }
    return get_db_model_from_hash_id(data_to_hash, CommandRuns, project.args['app_id'])

def save_user_input(project, query, user_input):
    hash_data_args = {
        'query': query,
        'user_inputs_count': project.user_inputs_count,
    }
    data_fields = {
        'query': query,
        'user_input': user_input,
    }
    return hash_and_save_step(UserInputs, project.args['app_id'], hash_data_args, data_fields, "Saved User Input")

def get_user_input_from_hash_id(project, query):
    data_to_hash = {
        'query': query,
        'user_inputs_count': project.user_inputs_count
    }
    return get_db_model_from_hash_id(data_to_hash, UserInputs, project.args['app_id'])


def get_development_step_from_hash_id(app_id, prompt_path, prompt_data, llm_req_num):
    hash_id = hash_data({
        'prompt_path': prompt_path,
        'prompt_data': {k: v for k, v in prompt_data.items() if k not in {"directory_tree"}},
        'llm_req_num': llm_req_num
    })
    try:
        dev_step = DevelopmentSteps.get((DevelopmentSteps.hash_id == hash_id) & (DevelopmentSteps.app == app_id))
    except DoesNotExist:
        return None
    return dev_step


def create_tables():
    with database:
        database.create_tables([
            User,
            App,
            ProjectDescription,
            UserStories,
            UserTasks,
            Architecture,
            DevelopmentPlanning,
            DevelopmentSteps,
            EnvironmentSetup,
            Development,
            FileSnapshot,
            CommandRuns,
            UserInputs,
        ])


def drop_tables():
    with database.atomic():
        for table in [
            User,
            App,
            ProjectDescription,
            UserStories,
            UserTasks,
            Architecture,
            DevelopmentPlanning,
            DevelopmentSteps,
            EnvironmentSetup,
            Development,
            FileSnapshot,
<<<<<<< HEAD
            CommandRuns,
            UserInputs,
            ]:
=======
            CommandRuns
        ]:
>>>>>>> e2e67b3f
            database.execute_sql(f'DROP TABLE IF EXISTS "{table._meta.table_name}" CASCADE')


if __name__ == "__main__":
    drop_tables()
    create_tables()<|MERGE_RESOLUTION|>--- conflicted
+++ resolved
@@ -279,14 +279,9 @@
             EnvironmentSetup,
             Development,
             FileSnapshot,
-<<<<<<< HEAD
             CommandRuns,
             UserInputs,
             ]:
-=======
-            CommandRuns
-        ]:
->>>>>>> e2e67b3f
             database.execute_sql(f'DROP TABLE IF EXISTS "{table._meta.table_name}" CASCADE')
 
 
